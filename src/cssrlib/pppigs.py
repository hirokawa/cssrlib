--- conflicted
+++ resolved
@@ -267,10 +267,7 @@
 
             bias[i] = cp - pr/lam + \
                 2.0*ion[i]/lam*(sig1.frequency()/sig.frequency())**2
-<<<<<<< HEAD
-=======
-
->>>>>>> 8b3f30ee
+
             """
             amb = nav.x[IB(sat[i], f, nav.na)]
             if amb != 0.0:
