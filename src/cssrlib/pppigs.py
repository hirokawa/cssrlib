"""
module for standard PPP positioning
"""

import numpy as np

import cssrlib.gnss as gn
from cssrlib.ephemeris import satposs
from cssrlib.gnss import sat2id, sat2prn, uTYP
from cssrlib.gnss import uTropoModel
from cssrlib.gnss import time2str
from cssrlib.ppp import tidedisp, shapiro, windupcorr
from cssrlib.peph import antModelRx, antModelTx
from cssrlib.rtk import IB, ddcov, resamb_lambda, valpos, holdamb, initx
from cssrlib.rtk import varerr


def IT(na):
    """ return index of zenith tropospheric delay estimate """
    return na-gn.uGNSS.MAXSAT-1


def II(s, na):
    """ return index of slant ionospheric delay estimate """
    return na-gn.uGNSS.MAXSAT+s-1


def ionoDelay(sig1, sig2, pr1, pr2):
    """
    Compute ionospheric delay based on dual-frequency pseudorange difference
    """
    f1_2 = sig1.frequency()**2
    f2_2 = sig2.frequency()**2
    return (pr1-pr2)/(1-f1_2/f2_2)


def rtkinit(nav, pos0=np.zeros(3), logfile=None):
    """ initialize variables for PPP """

    # Number of frequencies (actually signals!)
    #
    nav.ephopt = 4  # IGS

    # Select tropospheric model
    #
    nav.trpModel = uTropoModel.SAAST

    # Position (+ optional velocity), zenith tropo delay and
    # slant ionospheric delay states
    #
    nav.na = (4 if nav.pmode == 0 else 7) + gn.uGNSS.MAXSAT
    nav.nq = (4 if nav.pmode == 0 else 7) + gn.uGNSS.MAXSAT

    # State vector dimensions (inlcuding slat iono delay and ambiguities)
    #
    nav.nx = nav.na+gn.uGNSS.MAXSAT*nav.nf

    nav.x = np.zeros(nav.nx)
    nav.P = np.zeros((nav.nx, nav.nx))

    nav.xa = np.zeros(nav.na)
    nav.Pa = np.zeros((nav.na, nav.na))

    nav.phw = np.zeros(gn.uGNSS.MAXSAT)
    nav.el = np.zeros(gn.uGNSS.MAXSAT)

    # Parameters for PPP
    #
    # Observation noise parameters
    #
    nav.eratio = [100, 100, 100]  # [-] factor
    nav.err = [0, 0.003, 0.003]  # [m] sigma

    # Initial sigma for state covariance
    #
    nav.sig_p0 = 100.0  # [m]
    nav.sig_v0 = 1.0  # [m/s]
    nav.sig_ztd0 = 0.25  # [m]
    nav.sig_ion0 = 10.0  # [m]
    nav.sig_n0 = 30.0  # [cyc]

    # Process noise sigma
    #
    if nav.pmode == 0:
        nav.sig_qp = 100.0/np.sqrt(1)  # [m/sqrt(s)]
        nav.sig_qv = None
    else:
        nav.sig_qp = 0.01/np.sqrt(1)  # [m/sqrt(s)]
        nav.sig_qv = 1.0/np.sqrt(1)  # [m/s/sqrt(s)]
    nav.sig_qztd = 0.1/np.sqrt(3600)  # [m/sqrt(s)] -> 1 cm**2/h
    nav.sig_qion = 10.0  # [m]

    nav.tidecorr = True
    nav.thresar = 2.0
    nav.armode = 3  # 0:float-ppp,1:continuous,2:instantaneous,3:fix-and-hold
    nav.elmaskar = np.deg2rad(20.0)  # elevation mask for AR
    nav.elmin = np.deg2rad(10.0)

    # Initial state vector
    #
    nav.x[0:3] = pos0
    if nav.pmode >= 1:  # kinematic
        nav.x[3:6] = 0.0  # velocity

    # Diagonal elements of covariance matrix
    #
    dP = np.diag(nav.P)
    dP.flags['WRITEABLE'] = True

    dP[0:3] = nav.sig_p0**2
    # Velocity
    if nav.pmode >= 1:  # kinematic
        dP[3:6] = nav.sig_v0**2
    # Tropo delay
    if nav.pmode >= 1:  # kinematic
        dP[6] = nav.sig_ztd0**2
    else:
        dP[3] = nav.sig_ztd0**2

    # Process noise
    #
    nav.q = np.zeros(nav.nq)
    nav.q[0:3] = nav.sig_qp**2
    # Velocity
    if nav.pmode >= 1:  # kinematic
        nav.q[3:6] = nav.sig_qv**2
    # Tropo delay
    if nav.pmode >= 1:  # kinematic
        nav.q[6] = nav.sig_qztd**2
    else:
        nav.q[3] = nav.sig_qztd**2
    # Iono delay
    if nav.pmode >= 1:  # kinematic
        nav.q[7:7+gn.uGNSS.MAXSAT] = nav.sig_qion**2
    else:
        nav.q[4:4+gn.uGNSS.MAXSAT] = nav.sig_qion**2

    # Logging level
    #
    nav.fout = None
    if logfile is None:
        nav.monlevel = 0
    else:
        nav.fout = open(logfile, 'w')


def sysidx(satlist, sys_ref):
    """ return index of satellites with sys=sys_ref """
    idx = []
    for k, sat in enumerate(satlist):
        sys, _ = gn.sat2prn(sat)
        if sys == sys_ref:
            idx.append(k)
    return idx


def udstate(nav, obs):
    """ time propagation of states and initialize """

    tt = gn.timediff(obs.t, nav.t)

    ns = len(obs.sat)
    sys = []
    sat = obs.sat
    for sat_i in obs.sat:
        sys_i, _ = gn.sat2prn(sat_i)
        sys.append(sys_i)

    # pos,vel,ztd,ion,amb
    #
    nx = nav.nx
    Phi = np.eye(nx)
    ni = nav.na-gn.uGNSS.MAXSAT
    Phi[ni:nav.na, ni:nav.na] = np.zeros((gn.uGNSS.MAXSAT, gn.uGNSS.MAXSAT))
    if nav.pmode > 0:
        nav.x[0:3] += nav.x[3:6]*tt
        Phi[0:3, 3:6] = np.eye(3)*tt
    nav.P[0:nx, 0:nx] = Phi@nav.P[0:nx, 0:nx]@Phi.T

    # Process noise
    #
    dP = np.diag(nav.P)
    dP.flags['WRITEABLE'] = True
    dP[0:nav.nq] += nav.q[0:nav.nq]*tt

    # Carrier-phase ambiguity
    #
    for f in range(nav.nf):

        # Reset phase-ambiguity if instantaneous AR
        # or expire obs outage counter
        #
        for i in range(gn.uGNSS.MAXSAT):

            sat_ = i+1
            sys_i, _ = gn.sat2prn(sat_)

            nav.outc[i, f] += 1
            reset = (nav.outc[i, f] > nav.maxout or np.any(nav.edt[i, :] > 0))
            if sys_i not in obs.sig.keys():
                continue

            # Reset ambiguity estimate
            #
            j = IB(sat_, f, nav.na)
            if reset and nav.x[j] != 0.0:
                initx(nav, 0.0, 0.0, j)
                nav.outc[i, f] = 0

                if nav.monlevel > 0:
                    nav.fout.write("{}  {} - reset ambiguity  {}\n"
                                   .format(time2str(obs.t), sat2id(sat_),
                                           obs.sig[sys_i][uTYP.L][f]))

            # Reset slant ionospheric delay estimate
            #
            j = II(sat_, nav.na)
            if reset and nav.x[j] != 0.0:
                initx(nav, 0.0, 0.0, j)

                if nav.monlevel > 0:
                    nav.fout.write("{}  {} - reset ionosphere\n"
                                   .format(time2str(obs.t), sat2id(sat_)))

        # Ambiguity
        #
        bias = np.zeros(ns)
        ion = np.zeros(ns)
<<<<<<< HEAD

=======
        
>>>>>>> e4ee9856
        """
        offset = 0
        na = 0
        """
        for i in range(ns):

            # Do not initialize invalid observations
            #
            if np.any(nav.edt[sat[i]-1, :] > 0):
                continue

            # Get dual-frequency pseudoranges for this constellation
            #
            sig1 = obs.sig[sys[i]][uTYP.C][0]
            sig2 = obs.sig[sys[i]][uTYP.C][1]

            pr1 = obs.P[i, 0]
            pr2 = obs.P[i, 1]

            # Skip zero observations
            #
            if pr1 == 0.0 or pr2 == 0.0:
                continue

            # Get iono delay at frequency of first signal
            #
            ion[i] = ionoDelay(sig1, sig2, pr1, pr2)

            # Get pseudorange and carrier-phase observation of signal f
            #
            sig = obs.sig[sys[i]][uTYP.L][f]
            lam = sig.wavelength()

            cp = obs.L[i, f]
            pr = obs.P[i, f]
            if cp == 0.0 or pr == 0.0 or lam is None:
                continue

            bias[i] = cp - pr/lam + \
                2.0*ion[i]/lam*(sig1.frequency()/sig.frequency())**2
<<<<<<< HEAD
=======

>>>>>>> e4ee9856
            """
            amb = nav.x[IB(sat[i], f, nav.na)]
            if amb != 0.0:
                offset += bias[i] - amb
                na += 1
            """
        """
        # Adjust phase-code coherency
        #
        if na > 0:
            db = offset/na
            for i in range(gn.uGNSS.MAXSAT):
                if nav.x[IB(i+1, f, nav.na)] != 0.0:
                    nav.x[IB(i+1, f, nav.na)] += db
        """

        # Initialize ambiguity
        #
        for i in range(ns):

            sys_i, _ = sat2prn(sat[i])

            j = IB(sat[i], f, nav.na)
            if bias[i] != 0.0 and nav.x[j] == 0.0:

                initx(nav, bias[i], nav.sig_n0**2, j)

                if nav.monlevel > 0:
                    sig = obs.sig[sys_i][uTYP.L][f]
                    nav.fout.write("{}  {} - init  ambiguity  {} {:12.3f}\n"
                                   .format(time2str(obs.t), sat2id(sat[i]), sig, bias[i]))

            j = II(sat[i], nav.na)
            if ion[i] != 0 and nav.x[j] == 0.0:

                initx(nav, ion[i], nav.sig_ion0**2, j)

                if nav.monlevel > 0:
                    nav.fout.write("{}  {} - init  ionosphere      {:12.3f}\n"
                                   .format(time2str(obs.t), sat2id(sat[i]), ion[i]))

    return 0


def zdres(nav, obs, bsx, rs, vs, dts, svh, rr):
    """ non-differential residual """

    _c = gn.rCST.CLIGHT
    ns2m = _c*1e-9

    nf = nav.nf
    n = len(obs.P)
    y = np.zeros((n, nf*2))
    el = np.zeros(n)
    e = np.zeros((n, 3))
    rr_ = rr.copy()

    # Solid Earth tide corrections
    #
    # TODO: add solid earth tide displacements
    #
    if nav.tidecorr:
        pos = gn.ecef2pos(rr_)
        disp = tidedisp(gn.gpst2utc(obs.t), pos)
    else:
        disp = np.zeros(3)
    rr_ += disp

    # Geodetic position
    #
    pos = gn.ecef2pos(rr_)

    # Zenith tropospheric dry and wet delays at user position
    #
    trop_hs, trop_wet, _ = gn.tropmodel(obs.t, pos, model=nav.trpModel)

    cpc = np.zeros((n, nf))
    prc = np.zeros((n, nf))

    for i in range(n):

        sat = obs.sat[i]
        sys, _ = gn.sat2prn(sat)

        # Skip edited observations
        #
        if np.any(nav.edt[sat-1, :] > 0):
            continue

        # Pseudorange, carrier-phase and C/N0 signals
        #
        sigsPR = obs.sig[sys][gn.uTYP.C]
        sigsCP = obs.sig[sys][gn.uTYP.L]

        # Wavelength
        #
        lam = np.array([s.wavelength() for s in sigsCP])

        # Code and phase signal bias, converted from [ns] to [m]
        #
        cbias = np.array([bsx.getosb(sat, obs.t, s)*ns2m for s in sigsPR])
        pbias = np.array([bsx.getosb(sat, obs.t, s)*ns2m for s in sigsCP])

        # Check for invalid biases
        #
        if np.isnan(cbias).any() or np.isnan(pbias).any():
            continue

        # Geometric distance corrected for Earth rotation during flight time
        #
        r, e[i, :] = gn.geodist(rs[i, :], rr_)
        _, el[i] = gn.satazel(pos, e[i, :])
        if el[i] < nav.elmin:
            continue

        # Shapiro relativistic effect
        #
        relatv = shapiro(rs[i, :], rr_)

        # Tropospheric delay mapping functions
        #
        mapfh, mapfw = gn.tropmapf(obs.t, pos, el[i], model=nav.trpModel)

        # Tropospheric delay
        #
        trop = mapfh*trop_hs + mapfw*trop_wet

        # Phase wind-up effect
        #
        nav.phw[sat-1] = windupcorr(obs.t, rs[i, :], vs[i, :], rr_,
                                    nav.phw[sat-1], full=True)

        # cycle -> m
        phw = lam*nav.phw[sat-1]

        # Receiver/satellite antenna offset
        #
        antrPR = antModelRx(nav, pos, e[i, :], sigsPR)
        antrCP = antModelRx(nav, pos, e[i, :], sigsCP)
        antsPR = antModelTx(nav, e[i, :], sigsPR, sat, obs.t, rs[i, :])
        antsCP = antModelTx(nav, e[i, :], sigsCP, sat, obs.t, rs[i, :])

        if antrPR is None or antrCP is None or antsPR is None or antsCP is None:
            continue

        # Range correction
        #
        prc[i, :] = trop + antrPR + antsPR + cbias
        cpc[i, :] = trop + antrCP + antsCP + pbias + phw

        r += relatv - _c*dts[i]

        for f in range(nf):
            y[i, f] = obs.L[i, f]*lam[f]-(r+cpc[i, f])
            y[i, f+nf] = obs.P[i, f]-(r+prc[i, f])

    return y, e, el


def sdres(nav, obs, x, y, e, sat, el):
    """
    SD phase/code residuals

    Parameters
    ----------

    nav : Nav()
        Auxiliary data structure
    obs : Obs()
        Data structure with observations
    x   :
        State vector elements
    y   :
        Un-differenced corrected observations
    e   :
        Line-of-sight vectors
    sat : np.array of int
        List of satellites
    el  : np.array of float values
        Elevation angles

    Returns
    -------
    v   : np.array of float values
        Residuals of single-difference measurements
    H   : np.array of float values
        Jacobian matrix with partial derivatives of state variables
    R   : np.array of float values
        Covariance matrix of single-difference measurements
    """

    nf = nav.nf  # number of frequencies (or signals)
    ns = len(el)  # number of satellites
    nc = len(obs.sig.keys())  # number of constellations

    nb = np.zeros(2*nc*nf, dtype=int)

    Ri = np.zeros(ns*nf*2)
    Rj = np.zeros(ns*nf*2)

    nv = 0
    b = 0

    H = np.zeros((ns*nf*2, nav.nx))
    v = np.zeros(ns*nf*2)

    # Geodetic position
    #
    pos = gn.ecef2pos(x[0:3])

    # Loop over constellations
    #
    for sys in obs.sig.keys():

        # Slant ionospheric delay reference frequency
        #
        freq0 = obs.sig[sys][uTYP.L][0].frequency()

        # Loop over twice the number of frequencies
        #   first for all carrier-phase observations
        #   second all pseudorange observations
        #
        for f in range(0, nf*2):

            # Select carrier-phase frequency and iono frequency ratio
            #
            if f < nf:  # carrier
                sig = obs.sig[sys][uTYP.L][f]
                mu = -(freq0/sig.frequency())**2
            else:  # code
                sig = obs.sig[sys][uTYP.C][f % nf]
                mu = +(freq0/sig.frequency())**2

            # Select satellites from one constellation only
            #
            idx = sysidx(sat, sys)

            # Select reference satellite with highest elevation
            #
            if len(idx) > 0:
                j = idx[np.argmax(el[idx])]

            # Loop over satellites
            #
            for i in idx:

                # Skip edited observations
                #
                if np.any(nav.edt[sat[i]-1, :] > 0):
                    continue

                # Skip reference satellite j
                #
                if i == j:
                    continue

                #  Single-difference measurement
                #
                v[nv] = y[i, f] - y[j, f]

                # SD line-of-sight vectors
                #
                H[nv, 0:3] = -e[i, :] + e[j, :]

                # SD troposphere
                #
                _, mapfwi = gn.tropmapf(obs.t, pos, el[i], model=nav.trpModel)
                _, mapfwj = gn.tropmapf(obs.t, pos, el[j], model=nav.trpModel)

                idx_i = IT(nav.na)
                H[nv, idx_i] = mapfwi - mapfwj
                v[nv] -= (mapfwi - mapfwj)*x[idx_i]

                if nav.monlevel > 2:
                    nav.fout.write("{}         ztd      ({:3d},{:3d}) {:10.3f} {:10.3f} {:10.3f}\n"
                                   .format(time2str(obs.t),
                                           idx_i, idx_i, (mapfwi - mapfwj),
                                           x[IT(nav.na)],
                                           np.sqrt(nav.P[IT(nav.na),
                                                         IT(nav.na)])))

                # SD ionosphere
                #
                idx_i = II(sat[i], nav.na)
                idx_j = II(sat[j], nav.na)
                H[nv, idx_i] = +mu
                H[nv, idx_j] = -mu
                v[nv] -= mu*(x[idx_i] - x[idx_j])

                if nav.monlevel > 2:
                    nav.fout.write("{} {}-{} ion {} ({:3d},{:3d}) {:10.3f} {:10.3f} {:10.3f} {:10.3f} {:10.3f}\n"
                                   .format(time2str(obs.t),
                                           sat2id(sat[i]), sat2id(sat[j]),
                                           sig, idx_i, idx_j, mu,
                                           x[idx_i], x[idx_j],
                                           np.sqrt(nav.P[idx_i, idx_i]),
                                           np.sqrt(nav.P[idx_j, idx_j])))

                # SD ambiguity
                #
                if f < nf:  # carrier-phase

                    idx_i = IB(sat[i], f, nav.na)
                    idx_j = IB(sat[j], f, nav.na)

                    lami = sig.wavelength()

                    H[nv, idx_i] = +lami
                    H[nv, idx_j] = -lami
                    v[nv] -= lami*(x[idx_i] - x[idx_j])

                    Ri[nv] = varerr(nav, el[i], f)  # measurement variance
                    Rj[nv] = varerr(nav, el[j], f)  # measurement variance

                    nav.vsat[sat[i]-1, f] = 1
                    nav.vsat[sat[j]-1, f] = 1

                    if nav.monlevel > 2:
                        nav.fout.write("{} {}-{} amb {} ({:3d},{:3d}) {:10.3f} {:10.3f} {:10.3f} {:10.3f} {:10.3f}\n"
                                       .format(time2str(obs.t),
                                               sat2id(sat[i]), sat2id(sat[j]),
                                               sig, idx_i, idx_j, lami,
                                               x[idx_i], x[idx_j],
                                               np.sqrt(nav.P[idx_i, idx_i]),
                                               np.sqrt(nav.P[idx_j, idx_j])))

                else:  # pseudorange

                    Ri[nv] = varerr(nav, el[i], f)  # measurement variance
                    Rj[nv] = varerr(nav, el[j], f)  # measurement variance

                if nav.monlevel > 1:
                    nav.fout.write("{} {}-{} res {} ({:3d}) {:10.3f} sig_i {:10.3f} sig_j {:10.3f}\n"
                                   .format(time2str(obs.t),
                                           sat2id(sat[i]), sat2id(sat[j]), sig,
                                           nv, v[nv],
                                           np.sqrt(Ri[nv]), np.sqrt(Rj[nv])))

                nb[b] += 1  # counter for single-differences per signal
                nv += 1  # counter for single-difference observations

            b += 1  # counter for signal (pseudrange+carrier-phase)

    v = np.resize(v, nv)
    H = np.resize(H, (nv, nav.nx))
    R = ddcov(nb, b, Rj, Ri, nv)

    return v, H, R


def kfupdate(x, P, H, v, R):
    """ Kalman filter measurement update """
    PHt = P@H.T
    S = H@PHt+R
    K = PHt@np.linalg.inv(S)
    x += K@v
    P = P - K@H@P

    return x, P, S


def qcedit(nav, obs, rs, dts, svh, rr):
    """ Coarse quality control and editing of observations """

    # Solid Earth tide corrections
    #
    # TODO: add solid earth tide displacements
    #
    rr_ = rr.copy()
    if nav.tidecorr:
        pos = gn.ecef2pos(rr_)
        disp = tidedisp(gn.gpst2utc(obs.t), pos)
    else:
        disp = np.zeros(3)
    rr_ += disp

    # Geodetic position
    #
    pos = gn.ecef2pos(rr_)

    # Total number of satellites
    #
    ns = gn.uGNSS.MAXSAT

    # Reset previous editing results
    #
    nav.edt = np.zeros((ns, nav.nf), dtype=int)

    # Loop over all satellites
    #
    sat = []
    for i in range(ns):

        sat_i = i+1
        sys_i, _ = sat2prn(sat_i)

        if sat_i not in obs.sat:
            nav.edt[i, :] = 1
            continue

        # Check satellite exclusion
        #
        if sat_i in nav.excl_sat:
            nav.edt[i, :] = 1
            nav.fout.write("{}  {} - edt  {:4s} - excluded\n"
                           .format(time2str(obs.t), sat2id(sat_i), ""))
            continue

        j = np.where(obs.sat == sat_i)[0][0]

        # Check for valid orbit and clock offset
        #
        if np.isnan(rs[j, :]).any() or np.isnan(dts[j]):
            nav.edt[i, :] = 1
            nav.fout.write("{}  {} - edt  {:4s} - invalid eph\n"
                           .format(time2str(obs.t), sat2id(sat_i), ""))
            continue

        # Check satellite health
        #
        if svh[j] > 0:
            nav.edt[i, :] = 1
            nav.fout.write("{}  {} - edt  {:4s} - unhealthy\n"
                           .format(time2str(obs.t), sat2id(sat_i), ""))
            continue

        # Check elevation angle
        #
        _, e = gn.geodist(rs[j, :], rr_)
        _, el = gn.satazel(pos, e)
        if el < nav.elmin:
            nav.edt[i][:] = 1
            nav.fout.write("{}  {} - edt  {:4s} - low elevation {:3.1f}deg\n"
                           .format(time2str(obs.t), "",
                                   sat2id(sat_i), np.rad2deg(el)))
            continue

        # Pseudorange, carrier-phase and C/N0 signals
        #
        sigsPR = obs.sig[sys_i][gn.uTYP.C]
        sigsCP = obs.sig[sys_i][gn.uTYP.L]
        sigsCN = obs.sig[sys_i][gn.uTYP.S]

        # Loop over signals
        #
        for f in range(nav.nf):

            # Cycle  slip check by LLI
            #
            if obs.lli[j, f] == 1:
                nav.edt[i, f] = 1
                if nav.monlevel > 0:
                    nav.fout.write("{}  {} - edt  {:4s} - LLI\n"
                                   .format(time2str(obs.t), sat2id(sat_i),
                                           sigsCP[f].str()))
                continue

            # Check for measurement consistency
            #
            if obs.P[j, f] == 0.0:
                nav.edt[i, f] = 1
                nav.fout.write("{}  {} - edt  {:4s} - invalid PR obs\n"
                               .format(time2str(obs.t), sat2id(sat_i),
                                       sigsPR[f].str()))
                continue

            if obs.L[j, f] == 0.0:
                nav.edt[i, f] = 1
                nav.fout.write("{}  {} - edt  {:4s} - invalid CP obs\n"
                               .format(time2str(obs.t), sat2id(sat_i),
                                       sigsCP[f].str()))
                continue

            # Check C/N0
            #
            cnr_min = nav.cnr_min_gpy if sigsCN[f].isGPS_PY() else nav.cnr_min
            if obs.S[j, f] < cnr_min:
                nav.edt[i, f] = 1
                nav.fout.write("{}  {} - edt  {:4s} - low C/N0 {:4.1f}dB-Hz\n"
                               .format(time2str(obs.t), sat2id(sat_i),
                                       sigsCN[f].str(), obs.S[j, f]))
                continue

        # Store satellite which have passed all tests
        #
        if np.any(nav.edt[i, :] > 0):
            continue
        sat.append(sat_i)

    return np.array(sat, dtype=int)


def ppppos(nav, obs, orb, bsx):
    """
    PPP positioning with IGS files and conventions
    """

    # Skip empty epochs
    #
    if len(obs.sat) == 0:
        return

    # GNSS satellite positions, velocities and clock offsets for all satellites
    # in RINEX observations
    #
    rs, vs, dts, svh = satposs(obs, nav, cs=None, orb=orb)

    # Editing of observations
    # NOTE: using previous position here!
    #
    xp = nav.x.copy()
    sat_ed = qcedit(nav, obs, rs, dts, svh, xp[0:3])

    # Kalman filter time propagation, initialization of ambiguities and iono
    #
    udstate(nav, obs)

    xa = np.zeros(nav.nx)
    xp = nav.x.copy()

    # Non-differential residuals
    #
    yu, eu, elu = zdres(nav, obs, bsx, rs, vs, dts, svh, xp[0:3])

    # Select satellites having passed quality control
    #
    # index of valid sats in obs.sat
    iu = np.where(np.isin(obs.sat, sat_ed))[0]
    sat = obs.sat[iu]
    y = yu[iu, :]
    e = eu[iu, :]
    el = elu[iu]

    # Store reduced satellite list
    # NOTE: where are working on a reduced list of observations from here on
    #
    nav.sat = sat
    nav.el[sat-1] = el  # needed in rtk.ddidx()
    nav.y = y
    ns = len(sat)

    # Check if observations of at least 6 satellites are left over
    # after editing
    #
    ny = y.shape[0]
    if ny < 6:
        nav.P[np.diag_indices(3)] = 1.0
        nav.smode = 5
        return -1

    # SD residuals
    #
    v, H, R = sdres(nav, obs, xp, y, e, sat, el)
    Pp = nav.P.copy()

    # Kalman filter measurement update
    #
    xp, Pp, _ = kfupdate(xp, Pp, H, v, R)

    # Non-differential residuals after measurement update
    #
    yu, eu, elu = zdres(nav, obs, bsx, rs, vs, dts, svh, xp[0:3])
    y = yu[iu, :]
    e = eu[iu, :]
    ny = y.shape[0]
    if ny < 6:
        return -1

    # Residuals for float solution
    #
    v, H, R = sdres(nav, obs, xp, y, e, sat, el)
    if valpos(nav, v, R):
        nav.x = xp
        nav.P = Pp
        nav.ns = 0
        for i in range(ns):
            j = sat[i]-1
            for f in range(nav.nf):
                if nav.vsat[j, f] == 0:
                    continue
                nav.outc[j, f] = 0
                if f == 0:
                    nav.ns += 1
    else:
        nav.smode = 0

    nav.smode = 5  # 4: fixed ambiguities, 5: float ambiguities

    if nav.armode > 0:
        nb, xa = resamb_lambda(nav, sat)
        if nb > 0:
            yu, eu, elu = zdres(nav, obs, bsx, rs, vs, dts, svh, xa[0:3])
            y = yu[iu, :]
            e = eu[iu, :]
            v, H, R = sdres(nav, obs, xa, y, e, sat, el)
            # R <= Q=H'PH+R  chisq<max_inno[3] (0.5)
            if valpos(nav, v, R):
                if nav.armode == 3:     # fix and hold
                    holdamb(nav, xa)    # hold fixed ambiguity
                nav.smode = 4           # fix

    # Store epoch for solution
    #
    nav.t = obs.t

    return 0<|MERGE_RESOLUTION|>--- conflicted
+++ resolved
@@ -226,11 +226,7 @@
         #
         bias = np.zeros(ns)
         ion = np.zeros(ns)
-<<<<<<< HEAD
-
-=======
-        
->>>>>>> e4ee9856
+
         """
         offset = 0
         na = 0
@@ -271,10 +267,7 @@
 
             bias[i] = cp - pr/lam + \
                 2.0*ion[i]/lam*(sig1.frequency()/sig.frequency())**2
-<<<<<<< HEAD
-=======
-
->>>>>>> e4ee9856
+
             """
             amb = nav.x[IB(sat[i], f, nav.na)]
             if amb != 0.0:
