"""
BDS PPP correction data decoder

[1] BeiDou Navigation Satellite System Signal In Space Interface Control Document
Precise Point Positioning Service Signal PPP-B2b (Version 1.0), 2020
"""

import numpy as np
import bitstruct as bs
import galois
from cssrlib.cssrlib import cssr, sCSSR, sCSSRTYPE, sGNSS, prn2sat, sCType
from cssrlib.gnss import gpst2time, uGNSS, uSIG, uTYP, rSigRnx


class cssr_bds(cssr):
<<<<<<< HEAD
    def __init__(self, foutname=None):
        super().__init__(foutname)
        self.MAXNET = 1
=======
    def __init__(self):
        super().__init__()
        self.MAXNET = 1
        self.cssrmode = sCSSRTYPE.BDS_PPP
>>>>>>> 997024f6
        self.GF = galois.GF(2**6)
        self.nsig_max = 8
        self.iodp = -1

    def ssig2rsig(self, sys: sGNSS, utyp: uTYP, ssig):
        gps_tbl = {
            0: uSIG.L1C,
            1: uSIG.L1P,
            4: uSIG.L1L,
            5: uSIG.L1X,
            7: uSIG.L2L,
            8: uSIG.L2X,
            11: uSIG.L5I,
            12: uSIG.L5Q,
            13: uSIG.L5X,
        }
        glo_tbl = {
            0: uSIG.L1C,
            1: uSIG.L1P,
            2: uSIG.L2C,
        }

        gal_tbl = {
            1: uSIG.L1B,
            2: uSIG.L1C,
            4: uSIG.L5Q,
            5: uSIG.L5I,
            7: uSIG.L7I,
            8: uSIG.L7Q,
            11: uSIG.L6C,
        }

        bds_tbl = {
            0: uSIG.L2I,
            1: uSIG.L1D,
            2: uSIG.L1P,
            4: uSIG.L5D,
            5: uSIG.L5P,
            7: uSIG.L7D,
            8: uSIG.L7P,
            12: uSIG.L6I,
        }

        usig_tbl_ = {
            uGNSS.GPS: gps_tbl,
            uGNSS.GLO: glo_tbl,
            uGNSS.GAL: gal_tbl,
            uGNSS.BDS: bds_tbl,
        }

        usig_tbl = usig_tbl_[sys]
        return rSigRnx(sys, utyp, usig_tbl[ssig])

    def slot2prn(self, slot):
        prn = 0
        sys = uGNSS.NONE
        if slot >= 1 and slot <= 63:
            prn = slot
            sys = uGNSS.BDS
        elif slot <= 100:
            prn = slot-63
            sys = uGNSS.GPS
        elif slot <= 137:
            prn = slot-100
            sys = uGNSS.GAL
        elif slot <= 174:
            prn = slot-137
            sys = uGNSS.GLO
        return sys, prn

    def decode_head(self, msg, i, st=-1):
        self.tod, _, iodssr = bs.unpack_from('u17u4u2', msg, i)
<<<<<<< HEAD
        i += 23
=======
        i += 17+4+2
>>>>>>> 997024f6

        if st == sCSSR.MASK:
            self.iodssr = iodssr

        if self.tow0 >= 0:
            self.tow = self.tow0+self.tod
            if self.week >= 0:
                self.time = gpst2time(self.week, self.tow)

        head = {'uint': 0, 'mi': 0, 'iodssr': iodssr}
        return head, i

    def add_gnss(self, mask, blen, gnss):
        prn, nsat = self.decode_mask(mask, blen)
        self.nsat_g[gnss] = nsat
        self.nsat_n += nsat
        if nsat > 0:
            self.ngnss += 1
        sys = self.gnss2sys(gnss)
        for k in range(0, nsat):
            sat = prn2sat(sys, prn[k])
            self.sys_n.append(sys)
            self.sat_n.append(sat)
            self.gnss_n.append(gnss)

    def decode_cssr_mask(self, msg, i):
        """decode MT1 Mask message """
        head, i = self.decode_head(msg, i, sCSSR.MASK)

        self.iodp_p = self.iodp
        self.sat_n_p = self.sat_n

        self.iodp = bs.unpack_from('u4', msg, i)[0]
        i += 4

<<<<<<< HEAD
        mask_bds, mask_gps, mask_gal, mask_glo = bs.unpack_from(
            'u63u37u37u37', msg, i)
        i += 174
=======
        mask_bds, mask_gps, mask_gal, mask_glo = \
            bs.unpack_from('u63u37u37u37', msg, i)
        i += 63+37+37+37
>>>>>>> 997024f6

        if self.iodp != self.iodp_p:
            self.nsat_n = 0
            self.nsig_n = []
            self.sys_n = []
            self.gnss_n = []
            self.sat_n = []
            self.nsig_total = 0
            self.sig_n = []
            self.nm_idx = np.zeros(self.SYSMAX, dtype=int)
            self.ngnss = 0
            # self.gnss_idx = np.zeros(self.ngnss, dtype=int)
            self.nsat_g = np.zeros(self.SYSMAX, dtype=int)

            self.add_gnss(mask_bds, 63, sGNSS.BDS)
            self.add_gnss(mask_gps, 37, sGNSS.GPS)
            self.add_gnss(mask_gal, 37, sGNSS.GAL)
            self.add_gnss(mask_glo, 37, sGNSS.GLO)

            inet = 0
            self.lc[inet].dclk = np.zeros(self.nsat_n)
            self.lc[inet].dorb = np.zeros((self.nsat_n, 3))
            self.lc[inet].iode = np.zeros(self.nsat_n, dtype=int)
            self.lc[inet].iodc = np.zeros(self.nsat_n, dtype=int)
            self.lc[inet].cbias = np.zeros((self.nsat_n, self.nsig_max))
            self.sig_n = -1*np.ones((self.nsat_n, self.nsig_max), dtype=int)
            self.ura = np.zeros(self.nsat_n)

        self.lc[0].cstat |= (1 << sCType.MASK)
        self.lc[0].t0[sCType.MASK] = self.time
        return i

    def decode_cssr_orb_sat(self, msg, i, inet, sat_n):
<<<<<<< HEAD
        slot, iodn, iodc, dx, dy, dz, ucls, uval = bs.unpack_from(
            'u9u10u3s15s13s13u3u3', msg, i)
=======
        slot, iodn, iodc, dx, dy, dz, ucls, uval = \
            bs.unpack_from('u9u10u3s15s13s13u3u3', msg, i)
>>>>>>> 997024f6
        i += 69
        sys, prn = self.slot2prn(slot)
        if sys == uGNSS.NONE:
            return i
        sat = prn2sat(sys, prn)
        idx = np.where(sat == sat_n)[0]

        self.lc[inet].iode[idx] = iodn
        self.lc[inet].iodc[idx] = iodc
        self.lc[inet].dorb[idx, 0] = self.sval(dx, 15, self.dorb_scl[0])
        self.lc[inet].dorb[idx, 1] = self.sval(dy, 13, self.dorb_scl[1])
        self.lc[inet].dorb[idx, 2] = self.sval(dz, 13, self.dorb_scl[2])
        self.ura[idx] = self.quality_idx(ucls, uval)
        return i

    def decode_cssr_orb(self, msg, i, inet=0):
        """decode MT2 orbit + URA message """
        head, i = self.decode_head(msg, i)
        sat_n = np.array(self.sat_n)

        if self.iodssr != head['iodssr']:
            return -1

        for k in range(6):
            i = self.decode_cssr_orb_sat(msg, i, inet, sat_n)

        self.lc[inet].cstat |= (1 << sCType.ORBIT)
        self.lc[inet].t0[sCType.ORBIT] = self.time
        i += 19
        return i

    def decode_cssr_cbias(self, msg, i, inet=0):
        """decode MT3 Code Bias Correction message """
        head, i = self.decode_head(msg, i)
        nsat = self.nsat_n
        self.flg_net = False
        if self.iodssr != head['iodssr']:
            return -1

        sat_n = np.array(self.sat_n)
        nsat = bs.unpack_from('u5', msg, i)[0]
        i += 5

        for k in range(nsat):
            slot, nsig = bs.unpack_from('u9u4', msg, i)
            i += 13
            sys, prn = self.slot2prn(slot)
            sat = prn2sat(sys, prn)
            idx = np.where(sat == sat_n)[0]
            if len(idx) == 0:
                continue
            for j in range(0, nsig):
                sig, cb = bs.unpack_from('u4s12', msg, i)
                i += 16
                self.sig_n[idx, j] = sig
                self.lc[inet].cbias[idx, j] = self.sval(cb, 12, self.cb_scl)

        self.lc[inet].cstat |= (1 << sCType.CBIAS)
        self.lc[inet].t0[sCType.CBIAS] = self.time
        return i

    def decode_cssr_clk_sat(self, msg, i, inet, idx):
        iodc, dclk = bs.unpack_from('u3s15', msg, i)
        i += 18
        self.lc[inet].dclk[idx] = self.sval(dclk, 15, self.dclk_scl)
        return i

    def decode_cssr_clk(self, msg, i, inet=0):
        """decode MT4 Clock Correction message """
        head, i = self.decode_head(msg, i)
        if self.iodssr != head['iodssr']:
            return -1

        iodp, st1 = bs.unpack_from('u4u5', msg, i)
        i += 9
        if iodp != self.iodp:
            i += 23*18
            return i
        for k in range(23):
            idx = st1*23+k
            if idx < self.nsat_n:
                i = self.decode_cssr_clk_sat(msg, i, inet, idx)

        self.lc[inet].cstat |= (1 << sCType.CLOCK)
        self.lc[inet].t0[sCType.CLOCK] = self.time
        return i

    def decode_cssr_ura(self, msg, i):
        """decode MT5 URA message """
        head, i = self.decode_head(msg, i)
        if self.iodssr != head['iodssr']:
            return -1

        iodp, st2 = bs.unpack_from('u4u3', msg, i)
        i += 7

        for k in range(70):
            v = bs.unpack_from_dict('u3u3', ['class', 'val'], msg, i)
            i += 6
            idx = st2*70+k
            if idx < self.nsat_n:
                self.ura[idx] = self.quality_idx(v['class'], v['val'])

        self.lc[0].cstat |= (1 << sCType.URA)
        self.lc[0].t0[sCType.URA] = self.time
        return i

    def decode_cssr_comb1(self, msg, i, inet=0):
        """decode MT6 combined message #1 """
        numc, numo = bs.unpack_from('u5u3', msg, i)
        sat_n = np.array(self.sat_n)

        if numc > 0:
<<<<<<< HEAD
            tod, _, iodssr, iodp, slot_s = bs.unpack_from('u17u4u2u4u9',
                                                          msg, i)
=======
            tod, _, iodssr, iodp, slot_s = \
                bs.unpack_from('u17u4u2u4u9', msg, i)
>>>>>>> 997024f6
            i += 36
            for k in range(numc):
                idx = slot_s+k
                i = self.decode_cssr_clk_sat(msg, i, inet, idx)

        if numo > 0:
            tod, _, iodssr = bs.unpack_from('u17u4u2', msg, i)
            i += 23
            for k in range(numo):
                i = self.decode_cssr_orb_sat(msg, i, inet, sat_n)

        return i

    def decode_cssr_comb2(self, msg, i, inet=0):
        """decode MT7 combined message #2 """
        numc, numo = bs.unpack_from('u5u3', msg, i)
        sat_n = np.array(self.sat_n)

        if numc > 0:
            tod, _, iodssr = bs.unpack_from('u17u4u2', msg, i)
            i += 23
            for k in range(numc):
                slot = bs.unpack_from('u9', msg, i)
                i += 9
                sys, prn = self.slot2prn(slot)
                sat = prn2sat(sys, prn)
                idx = np.where(sat == sat_n)[0]
                i = self.decode_cssr_clk_sat(msg, i, inet, idx)

        if numo > 0:
            tod, _, iodssr = bs.unpack_from('u17u4u2', msg, i)
            i += 23
            for k in range(numo):
                i = self.decode_cssr_orb_sat(msg, i, inet, sat_n)

        return i

    def decode_cssr(self, msg, i=0):
        mt = bs.unpack_from('u6', msg, i)[0]
        i += 6

        if mt == 1:
            i = self.decode_cssr_mask(msg, i)
        elif mt == 2:
            i = self.decode_cssr_orb(msg, i)
        elif mt == 3:
            i = self.decode_cssr_cbias(msg, i)
        elif mt == 4:
            i = self.decode_cssr_clk(msg, i)
        elif mt == 5:
            i = self.decode_cssr_ura(msg, i)
        elif mt == 6:
            i = self.decode_cssr_comb1(msg, i)
        elif mt == 7:
            i = self.decode_cssr_comb2(msg, i)

<<<<<<< HEAD
        if self.monlevel > 0:
            print("mt={:2d} tow={:6.1f}".format(mt, self.tow))
=======
        if self.mon_level > 0:
            print(f"mt={mt} tow={self.tow}")
>>>>>>> 997024f6
<|MERGE_RESOLUTION|>--- conflicted
+++ resolved
@@ -13,16 +13,10 @@
 
 
 class cssr_bds(cssr):
-<<<<<<< HEAD
     def __init__(self, foutname=None):
         super().__init__(foutname)
         self.MAXNET = 1
-=======
-    def __init__(self):
-        super().__init__()
-        self.MAXNET = 1
-        self.cssrmode = sCSSRTYPE.BDS_PPP
->>>>>>> 997024f6
+        self.cssrmode = sCSSRTYPE.BDS_PPP        
         self.GF = galois.GF(2**6)
         self.nsig_max = 8
         self.iodp = -1
@@ -95,11 +89,7 @@
 
     def decode_head(self, msg, i, st=-1):
         self.tod, _, iodssr = bs.unpack_from('u17u4u2', msg, i)
-<<<<<<< HEAD
         i += 23
-=======
-        i += 17+4+2
->>>>>>> 997024f6
 
         if st == sCSSR.MASK:
             self.iodssr = iodssr
@@ -135,15 +125,9 @@
         self.iodp = bs.unpack_from('u4', msg, i)[0]
         i += 4
 
-<<<<<<< HEAD
-        mask_bds, mask_gps, mask_gal, mask_glo = bs.unpack_from(
-            'u63u37u37u37', msg, i)
+        mask_bds, mask_gps, mask_gal, mask_glo = \
+         bs.unpack_from('u63u37u37u37', msg, i)
         i += 174
-=======
-        mask_bds, mask_gps, mask_gal, mask_glo = \
-            bs.unpack_from('u63u37u37u37', msg, i)
-        i += 63+37+37+37
->>>>>>> 997024f6
 
         if self.iodp != self.iodp_p:
             self.nsat_n = 0
@@ -177,13 +161,8 @@
         return i
 
     def decode_cssr_orb_sat(self, msg, i, inet, sat_n):
-<<<<<<< HEAD
-        slot, iodn, iodc, dx, dy, dz, ucls, uval = bs.unpack_from(
-            'u9u10u3s15s13s13u3u3', msg, i)
-=======
         slot, iodn, iodc, dx, dy, dz, ucls, uval = \
             bs.unpack_from('u9u10u3s15s13s13u3u3', msg, i)
->>>>>>> 997024f6
         i += 69
         sys, prn = self.slot2prn(slot)
         if sys == uGNSS.NONE:
@@ -297,13 +276,8 @@
         sat_n = np.array(self.sat_n)
 
         if numc > 0:
-<<<<<<< HEAD
-            tod, _, iodssr, iodp, slot_s = bs.unpack_from('u17u4u2u4u9',
-                                                          msg, i)
-=======
             tod, _, iodssr, iodp, slot_s = \
                 bs.unpack_from('u17u4u2u4u9', msg, i)
->>>>>>> 997024f6
             i += 36
             for k in range(numc):
                 idx = slot_s+k
@@ -360,10 +334,5 @@
         elif mt == 7:
             i = self.decode_cssr_comb2(msg, i)
 
-<<<<<<< HEAD
         if self.monlevel > 0:
-            print("mt={:2d} tow={:6.1f}".format(mt, self.tow))
-=======
-        if self.mon_level > 0:
-            print(f"mt={mt} tow={self.tow}")
->>>>>>> 997024f6
+            print("mt={:2d} tow={:6.1f}".format(mt, self.tow))