"""
module for GNSS processing
"""

from copy import deepcopy
from enum import IntEnum
from math import floor, sin, cos, sqrt, asin, atan2, fabs
import numpy as np

gpst0 = [1980, 1, 6, 0, 0, 0]


class rCST():
    """ class for constants """
    CLIGHT = 299792458.0
    MU_GPS = 3.9860050E14
    MU_GAL = 3.986004418E14
    GME = 3.986004415E+14
    GMS = 1.327124E+20
    GMM = 4.902801E+12
    OMGE = 7.2921151467E-5
    OMGE_GAL = 7.2921151467E-5
    RE_WGS84 = 6378137.0
    FE_WGS84 = (1.0/298.257223563)
    AU = 149597870691.0
    D2R = 0.017453292519943295
    AS2R = D2R/3600.0
    DAY_SEC = 86400.0
    CENTURY_SEC = DAY_SEC*36525.0

    FREQ_G1 = 1575.42e6      # [Hz] GPS L1
    FREQ_G2 = 1227.60e6      # [Hz] GPS L2
    FREQ_G5 = 1176.45e6      # [Hz] GPS L5

    FREQ_R1 = 1602.000e6     # [Hz] GLO G1   FDMA center frequency
    FREQ_R1k = 562.500e3     # [Hz] GLO G1   FDMA frequency separation
    FREQ_R2 = 1246.000e6     # [Hz] GLO G2   FDMA center frequency
    FREQ_R2k = 437.500e3     # [Hz] GLO G2   FDMA frequency separation
    FREQ_R1a = 1600.995e6    # [Hz] GLO G1a
    FREQ_R2a = 1248.065e6    # [Hz] GLO G2a
    FREQ_R3 = 1202.025e6     # [Hz] GLO G3

    FREQ_E1 = 1575.42e6      # [Hz] GAL E1
    FREQ_E5a = 1176.450e6    # [Hz] GAL E5a
    FREQ_E5b = 1207.140e6    # [Hz] GAL E5b
    FREQ_E5 = 1191.795e6     # [Hz] GAL E5
    FREQ_E6 = 1278.750e6     # [Hz] GAL E6

    FREQ_C1 = 1575.42e6      # [Hz] BDS B1
    FREQ_C12 = 1561.098e6    # [Hz] BDS B1-2
    FREQ_C2a = 1176.450e6    # [Hz] BDS B2a
    FREQ_C2b = 1207.140e6    # [Hz] BDS B2b
    FREQ_C2 = 1191.795e6     # [Hz] BDS B2
    FREQ_C3 = 1268.520e6     # [Hz] BDS B3

    FREQ_J1 = 1575.42e6      # [Hz] QZS L1
    FREQ_J2 = 1227.60e6      # [Hz] QZS L2
    FREQ_J5 = 1176.45e6      # [Hz] QZS L5
    FREQ_J6 = 1278.75e6      # [Hz] QZS LEX

    FREQ_S1 = 1575.42e6      # [Hz] SBS L1
    FREQ_S5 = 1176.45e6      # [Hz] SBS L5

    FREQ_I5 = 1191.795e6     # [Hz] IRS L5
    FREQ_IS = 2492.028e6     # [Hz] IRS S


class uGNSS(IntEnum):
    """ class for GNS systems """

    NONE = -1

    GPS = 0
    SBS = 1
    GAL = 2
    BDS = 3
    QZS = 5
    GLO = 6
    IRN = 7

    GNSSMAX = 8

    GPSMAX = 32
    GALMAX = 36
    QZSMAX = 10
    BDSMAX = 63
    GLOMAX = 27
    SBSMAX = 24
    IRNMAX = 10

    MAXSAT = GPSMAX+GLOMAX+GALMAX+BDSMAX+QZSMAX+SBSMAX+IRNMAX


class uTYP(IntEnum):
    """ class for observation types"""

    NONE = -1

    C = 1
    L = 2
    D = 3
    S = 4


class uSIG(IntEnum):
    """ class for signal band and attribute """

    NONE = -1

    # GPS   L1  1575.42 MHz
    # GLO   G1  1602+k*9/16 MHz
    # GAL   E1  1575.42 MHz
    # SBAS  L1  1575.42 MHz
    # QZSS  L1  1575.42 MHz
    # BDS-3 B1  1575.42 MHz
    L1 = 100
    L1A = 101
    L1B = 102
    L1C = 103
    L1D = 104
    L1E = 105
    L1L = 112
    L1M = 113
    L1N = 114
    L1P = 116
    L1S = 119
    L1W = 123
    L1X = 124
    L1Y = 125
    L1Z = 126

    # GPS   L2  1227.60  MHz
    # GLO   G2  1246+k*7/16 MHz
    # QZS   L2  1227.60  MHz
    # BDS   B1  1561.098 MHz
    L2 = 200
    L2C = 203
    L2D = 204
    L2I = 209
    L2L = 212
    L2M = 213
    L2N = 214
    L2P = 216
    L2Q = 217
    L2S = 219
    L2W = 223
    L2X = 224
    L2Y = 225

    # GLO G3 1202.025 MHz
    L3 = 300
    L3I = 309
    L3Q = 317
    L3X = 324

    # GLO G1a 1600.995 MHz
    L4 = 400
    L4A = 401
    L4B = 402
    L4X = 424

    # GPS   L5  1176.45 MHz
    # GAL   E5  1176.45 MHz
    # SBS   L5  1176.45 MHz
    # QZS   L5  1176.45 MHz
    # BDS-3 B2a 1176.45 MHz
    # IRN   L5  1176.45 MHz
    L5 = 500
    L5A = 501
    L5B = 502
    L5C = 503
    L5D = 504
    L5I = 509
    L5P = 516
    L5Q = 517
    L5X = 524
    L5Z = 526

    # GLO   G2a 1248.06 MHz
    # GAL   E6  1278.75 MHz
    # QZS   L6  1278.75 MHz
    # BDS   B3  1278.75 MHz
    L6 = 600
    L6A = 601
    L6B = 602
    L6C = 603
    L6E = 605
    L6I = 609
    L6L = 612
    L6Q = 617
    L6S = 619
    L6X = 624
    L6Z = 626

    # GAL   E5b 1207.14 MHz
    # BDS-2 B2  1207.14 MHz
    # BDS-3 B2b 1207.14 MHz
    L7 = 700
    L7D = 704
    L7I = 709
    L7P = 716
    L7Q = 717
    L7X = 724
    L7Z = 726

    # GAL  E5a+b 1191.795 MHz
    # BDS  B2a+b 1191.795 MHz
    L8 = 800
    L8D = 804
    L8I = 809
    L8P = 816
    L8Q = 817
    L8X = 824

    # IRN  S    2492.028 MHz
    L9 = 900
    L9A = 901
    L9B = 902
    L9C = 903
    L9X = 924


class rSigRnx():

    def __init__(self, *args, **kwargs):
        """ Constructor """

        self.sys = uGNSS.NONE
        self.typ = uTYP.NONE
        self.sig = uSIG.NONE

        # Empty
        if len(args) == 0:

            self.sys = uGNSS.NONE
            self.typ = uTYP.NONE
            self.sig = uSIG.NONE

        # Four char string e.g. GC1W
        elif len(args) == 1:

            [x] = args
            if isinstance(x, str) and 3 <= len(x) <= 4:
                tmp = rSigRnx()
                tmp.str2sig(char2sys(x[0]), x[1:])
                self.sys = tmp.sys
                self.typ = tmp.typ
                self.sig = tmp.sig
            else:
                raise ValueError

        # System and three char string e.g. GPS, C1W
        elif len(args) == 2:

            sys, sig = args
            if isinstance(sys, uGNSS) and isinstance(sig, str) and \
                    2 <= len(sig) <= 3:
                tmp = rSigRnx()
                tmp.str2sig(sys, sig)
                self.sys = tmp.sys
                self.typ = tmp.typ
                self.sig = tmp.sig
            else:
                raise ValueError

        # System, type and signal
        elif len(args) == 3:

            sys, typ, sig = args
            if isinstance(sys, uGNSS) and \
                    isinstance(typ, uTYP) and \
                    isinstance(sig, uSIG):
                self.sys = sys
                self.typ = typ
                self.sig = sig
            else:
                raise ValueError

        else:

            raise ValueError

    def __repr__(self) -> str:
        """ string representation """
        return sys2char(self.sys)+self.str()

    def __eq__(self, other):
        """ equality operator """
        return self.sys == other.sys and \
            self.typ == other.typ and \
            self.sig == other.sig

    def __hash__(self):
        """ hash operator """
        return hash((self.sys, self.typ, self.sig))

    def toTyp(self, typ):
        """ Replace signal type """
        if isinstance(typ, uTYP):
            return rSigRnx(self.sys, typ, self.sig)
        else:
            raise ValueError

    def toAtt(self, att=""):
        """ Replace signal attribute """
        if isinstance(att, str):
            return rSigRnx(self.sys, self.str()[0:2]+att)
        else:
            raise ValueError

    def str2sig(self, sys, s):
        """ string to signal code conversion """

        if isinstance(sys, uGNSS) and isinstance(s, str):
            self.sys = sys
        else:
            raise ValueError

        s = s.strip()
        if len(s) < 2:
            raise ValueError

        if s[0] == 'C':
            self.typ = uTYP.C
        elif s[0] == 'L':
            self.typ = uTYP.L
        elif s[0] == 'D':
            self.typ = uTYP.D
        elif s[0] == 'S':
            self.typ = uTYP.S
        else:
            raise ValueError

        # Convert frequency ID
        #
        sig = int(s[1])*100

        # Check for valid tracking attribute
        #
        if len(s) == 3:
            if sys == uGNSS.GPS:
                if (s[1] == '1' and s[2] not in 'CSLXPWYM') or \
                   (s[2] == '2' and s[2] not in 'CDSLXPWYMN') or \
                   (s[2] == '5' and s[2] not in 'IQX'):
                    raise ValueError
            elif sys == uGNSS.GLO:
                if (s[1] == '1' and s[2] not in 'CP') or \
                   (s[1] == '2' and s[2] not in 'CP') or \
                   (s[1] == '3' and s[2] not in 'IQX') or \
                   (s[1] == '4' and s[2] not in 'ABX') or \
                   (s[1] == '6' and s[2] not in 'ABX'):
                    raise ValueError
            elif sys == uGNSS.GAL:
                if (s[1] == '1' and s[2] not in 'ABCXZ') or \
                   (s[1] == '5' and s[2] not in 'IQX') or \
                   (s[1] == '6' and s[2] not in 'ABCXZ') or \
                   (s[1] == '7' and s[2] not in 'IQX') or \
                   (s[1] == '8' and s[2] not in 'IQX'):
                    raise ValueError
            elif sys == uGNSS.SBS:
                if (s[1] == '1' and s[2] not in 'C') or \
                   (s[1] == '5' and s[2] not in 'IQX'):
                    raise ValueError
            elif sys == uGNSS.QZS:
                if (s[1] == '1' and s[2] not in 'CESLXZB') or \
                   (s[1] == '2' and s[2] not in 'SLX') or \
                   (s[1] == '5' and s[2] not in 'IQXDPZ') or \
                   (s[1] == '6' and s[2] not in 'SLXEZ'):
                    raise ValueError
            elif sys == uGNSS.BDS:
                if (s[1] == '2' and s[2] not in 'IQX') or \
                   (s[1] == '1' and s[2] not in 'DPXSLZ') or \
                   (s[1] == '5' and s[2] not in 'DPX') or \
                   (s[1] == '7' and s[2] not in 'IQXDPZ') or \
                   (s[1] == '8' and s[2] not in 'DPX') or \
                   (s[1] == '6' and s[2] not in 'IQXDPZ'):
                    raise ValueError
            elif sys == uGNSS.IRN:
                if (s[1] == '5' and s[2] not in 'ABCX') or \
                   (s[1] == '9' and s[2] not in 'ABCX'):
                    raise ValueError

            sig += ord(s[2]) - ord('A') + 1

        self.sig = uSIG(sig)

    def str(self):
        """ signal code to string conversion """

        s = ''

        if self.typ == uTYP.C:
            s += 'C'
        elif self.typ == uTYP.L:
            s += 'L'
        elif self.typ == uTYP.D:
            s += 'D'
        elif self.typ == uTYP.S:
            s += 'S'
        else:
            return '???'

        s += '{}'.format(int(self.sig/100))

        if self.sig % 100 == 0:
            s += ' '
        else:
            s += '{}'.format(chr(self.sig % 100+ord('A')-1))

        return s

    def frequency(self, k=None):
        """ frequency in Hz """

        if self.sys == uGNSS.GPS:
            if int(self.sig / 100) == 1:
                return rCST.FREQ_G1
            elif int(self.sig / 100) == 2:
                return rCST.FREQ_G2
            elif int(self.sig / 100) == 5:
                return rCST.FREQ_G5
            else:
                return None
        elif self.sys == uGNSS.GLO:
            if int(self.sig / 100) == 1 and k is not None:
                return rCST.FREQ_R1 + k * rCST.FREQ_R1k
            elif int(self.sig / 100) == 2 and k is not None:
                return rCST.FREQ_R2 + k * rCST.FREQ_R2k
            elif int(self.sig / 100) == 3:
                return rCST.FREQ_R3
            elif int(self.sig / 100) == 4:
                return rCST.FREQ_R1a
            elif int(self.sig / 100) == 5:
                return rCST.FREQ_R2a
            else:
                return None
        elif self.sys == uGNSS.GAL:
            if int(self.sig / 100) == 1:
                return rCST.FREQ_E1
            elif int(self.sig / 100) == 5:
                return rCST.FREQ_E5a
            elif int(self.sig / 100) == 6:
                return rCST.FREQ_E6
            elif int(self.sig / 100) == 7:
                return rCST.FREQ_E5b
            elif int(self.sig / 100) == 8:
                return rCST.FREQ_E5
            else:
                return None
        elif self.sys == uGNSS.BDS:
            if int(self.sig / 100) == 1:
                return rCST.FREQ_C1
            elif int(self.sig / 100) == 2:
                return rCST.FREQ_C12
            elif int(self.sig / 100) == 5:
                return rCST.FREQ_C2a
            elif int(self.sig / 100) == 6:
                return rCST.FREQ_C3
            elif int(self.sig / 100) == 7:
                return rCST.FREQ_C2b
            elif int(self.sig / 100) == 8:
                return rCST.FREQ_C2
            else:
                return None
        if self.sys == uGNSS.QZS:
            if int(self.sig / 100) == 1:
                return rCST.FREQ_J1
            elif int(self.sig / 100) == 2:
                return rCST.FREQ_J2
            elif int(self.sig / 100) == 5:
                return rCST.FREQ_J5
            elif int(self.sig / 100) == 6:
                return rCST.FREQ_J6
            else:
                return None
        if self.sys == uGNSS.SBS:
            if int(self.sig / 100) == 1:
                return rCST.FREQ_S1
            elif int(self.sig / 100) == 5:
                return rCST.FREQ_S5
        elif self.sys == uGNSS.IRN:
            if int(self.sig / 100) == 5:
                return rCST.FREQ_I5
            elif int(self.sig / 100) == 9:
                return rCST.FREQ_IS
        else:
            return None

    def wavelength(self, k=None):
        """ wavelength in [m] """

        frq = self.frequency(k)
        return rCST.CLIGHT/frq if frq is not None else None


class gtime_t():
    """ class to define the time """

    def __init__(self, time=0, sec=0.0):
        self.time = time
        self.sec = sec


class Obs():
    """ class to define the observation """

    def __init__(self):
        self.t = gtime_t()
        self.P = []
        self.L = []
        self.S = []
        self.lli = []
        self.sat = []
        self.sig = {}


class Eph():
    """ class to define ephemeris """
    sat = 0
    iode = 0
    iodc = 0
    af0 = 0.0
    af1 = 0.0
    af2 = 0.0
    toc = 0
    toe = 0
    tot = 0
    week = 0
    crs = 0.0
    crc = 0.0
    cus = 0.0
    cus = 0.0
    cis = 0.0
    cic = 0.0
    e = 0.0
    i0 = 0.0
    A = 0.0
    deln = 0.0
    M0 = 0.0
    OMG0 = 0.0
    OMGd = 0.0
    omg = 0.0
    idot = 0.0
    tgd = 0.0
    tgd_b = 0.0
    sva = 0
    health = 0
    fit = 0
    toes = 0

    def __init__(self, sat=0):
        self.sat = sat


class Nav():
    """ class to define the navigation message """

    def __init__(self):
        self.eph = []
        self.peph = []
        self.ion = np.array([
            [0.1118E-07, -0.7451E-08, -0.5961E-07, 0.1192E-06],
            [0.1167E+06, -0.2294E+06, -0.1311E+06, 0.1049E+07]])
        self.elmin = np.deg2rad(15.0)
        self.tidecorr = False
        ######## START OBSOLETE ################################################
        self.nf = 2  # TODO: make this obsolte if possible
        ######## END   OBSOLETE ################################################
        self.ne = 0
        self.nc = 0
        self.excl_sat = []
<<<<<<< HEAD
        self.freq = [1.57542e9, 1.22760e9,  # L1,L2
                     1.17645e9, 1.20714e9]  # E5a,E5b
=======
>>>>>>> 593db283
        self.rb = [0, 0, 0]  # base station position in ECEF [m]
        self.smode = 0  # position mode 0:NONE,1:std,2:DGPS,4:fix,5:float

        self.monlevel = 1
        self.cnr_min = 35
        self.maxout = 5  # maximum outage [epoch]

<<<<<<< HEAD
        # antenna type:  JAVAD RINGANT SCIT
        self.ant_pcv = [[+0.00, -0.38, -1.46, -3.06, -4.94, -6.81, -8.45,
                         -9.66, -10.31, -10.35, -9.77, -8.62, -6.97, -4.85,
                         -2.22, 1.11, 5.45, 11.03, 17.84],
                        [+0.00, -0.16, -0.60, -1.26, -2.06, -2.91, -3.77,
                         -4.57, -5.21, -5.54, -5.43, -4.81, -3.69, -2.21,
                         -0.46, 1.58, 4.16, 7.70, 12.53],
                        [+0.00, -0.16, -0.60, -1.26, -2.06, -2.91, -3.77,
                         -4.57, -5.21, -5.54, -5.43, -4.81, -3.69, -2.21,
                         -0.46, 1.58, 4.16, 7.70, 12.53]]
        self.ant_pco = [+85.44, +115.05, +115.05]  # up offsets only!

        # antenna type: TRM59800.80     NONE [mm] 0:5:90 [deg]
        self.ant_pcv_b = [[+0.00, -0.22, -0.86, -1.87, -3.17, -4.62, -6.03,
                           -7.21, -7.98, -8.26, -8.02, -7.32, -6.20, -4.65,
                           -2.54, +0.37, +4.34, +9.45, +15.42],
                          [+0.00, -0.14, -0.53, -1.13, -1.89, -2.74, -3.62,
                           -4.43, -5.07, -5.40, -5.32, -4.79, -3.84, -2.56,
                           -1.02, +0.84, +3.24, +6.51, +10.84],
                          [+0.00, -0.14, -0.53, -1.13, -1.89, -2.74, -3.62,
                           -4.43, -5.07, -5.40, -5.32, -4.79, -3.84, -2.56,
                           -1.02, +0.84, +3.24, +6.51, +10.84]]
        self.ant_pco_b = [+89.51, +117.13, +117.13]  # up offsets only!
=======
        self.sat_ant = None
        self.rcv_ant = None
        self.rcv_ant_b = None
>>>>>>> 593db283

        # SSR correction placeholder
        self.dorb = np.zeros(uGNSS.MAXSAT)
        self.dclk = np.zeros(uGNSS.MAXSAT)
        self.dsis = np.zeros(uGNSS.MAXSAT)
        self.sis = np.zeros(uGNSS.MAXSAT)

        # satellite observation status
        self.fix = np.zeros((uGNSS.MAXSAT, self.nf), dtype=int)
        self.outc = np.zeros((uGNSS.MAXSAT, self.nf), dtype=int)
        self.vsat = np.zeros((uGNSS.MAXSAT, self.nf), dtype=int)
        self.lock = np.zeros((uGNSS.MAXSAT, self.nf), dtype=int)
        self.slip = np.zeros((uGNSS.MAXSAT, self.nf), dtype=int)

        self.tt = 0
        self.t = gtime_t()


def leaps(tgps):
    """ return leap seconds (TBD) """
    return -18.0


def epoch2time(ep):
    """ calculate time from epoch """
    doy = [1, 32, 60, 91, 121, 152, 182, 213, 244, 274, 305, 335]
    time = gtime_t()
    year = int(ep[0])
    mon = int(ep[1])
    day = int(ep[2])

    if year < 1970 or year > 2099 or mon < 1 or mon > 12:
        return time
    days = (year-1970)*365+(year-1969)//4+doy[mon-1]+day-2
    if year % 4 == 0 and mon >= 3:
        days += 1
    sec = int(ep[5])
    time.time = days*86400+int(ep[3])*3600+int(ep[4])*60+sec
    time.sec = ep[5]-sec
    return time


def gpst2utc(tgps, leaps_=-18):
    """ calculate UTC-time from gps-time """
    tutc = timeadd(tgps, leaps_)
    return tutc


def timeadd(t: gtime_t, sec: float):
    """ return time added with sec """
    tr = deepcopy(t)
    tr.sec += sec
    tt = floor(tr.sec)
    tr.time += int(tt)
    tr.sec -= tt
    return tr


def timediff(t1: gtime_t, t2: gtime_t):
    """ return time difference """
    dt = t1.time-t2.time
    dt += t1.sec-t2.sec
    return dt


def gpst2time(week, tow):
    """ convert to time from gps-time """
    t = epoch2time(gpst0)
    if tow < -1e9 or tow > 1e9:
        tow = 0.0
    t.time += 86400*7*week+int(tow)
    t.sec = tow-int(tow)
    return t


def time2gpst(t: gtime_t):
    """ convert to gps-time from time """
    t0 = epoch2time(gpst0)
    sec = t.time-t0.time
    week = int(sec/(86400*7))
    tow = sec-week*86400*7+t.sec
    return week, tow


def time2epoch(t):
    """ convert time to epoch """
    mday = [31, 28, 31, 30, 31, 30, 31, 31, 30, 31, 30, 31, 31, 28, 31, 30, 31,
            30, 31, 31, 30, 31, 30, 31, 31, 29, 31, 30, 31, 30, 31, 31, 30, 31,
            30, 31, 31, 28, 31, 30, 31, 30, 31, 31, 30, 31, 30, 31]

    days = int(t.time/86400)
    sec = int(t.time-days*86400)
    day = days % 1461
    for mon in range(48):
        if day >= mday[mon]:
            day -= mday[mon]
        else:
            break
    ep = [0, 0, 0, 0, 0, 0]
    ep[0] = 1970+days//1461*4+mon//12
    ep[1] = mon % 12+1
    ep[2] = day+1
    ep[3] = sec//3600
    ep[4] = sec % 3600//60
    ep[5] = sec % 60+t.sec
    return ep


def time2doy(t):
    """ convert time to epoch """
    ep = time2epoch(t)
    ep[1] = ep[2] = 1.0
    ep[3] = ep[4] = ep[5] = 0.0
    return timediff(t, epoch2time(ep))/86400+1


def str2time(s, i, n):
    if i < 0 or len(s) < i:
        return -1
    ep = np.array([float(x) for x in s[i:i+n].split()])
    if len(ep) < 6:
        return -1
    if ep[0] < 100.0:
        ep[0] += 2000.0 if ep[0] < 80.0 else 1900.0
    return epoch2time(ep)


def time2str(t):
    e = time2epoch(t)
    return "{:04d}-{:02d}-{:02d} {:02d}:{:02d}:{:02d}"\
        .format(e[0], e[1], e[2], e[3], e[4], int(e[5]))


def prn2sat(sys, prn):
    """ convert sys+prn to sat """
    if sys == uGNSS.GPS:
        sat = prn
    elif sys == uGNSS.GLO:
        sat = prn+uGNSS.GPSMAX
    elif sys == uGNSS.GAL:
        sat = prn+uGNSS.GPSMAX+uGNSS.GLOMAX
    elif sys == uGNSS.BDS:
        sat = prn+uGNSS.GPSMAX+uGNSS.GLOMAX+uGNSS.GALMAX
    elif sys == uGNSS.QZS:
        sat = prn-192+uGNSS.GPSMAX+uGNSS.GLOMAX+uGNSS.GALMAX+uGNSS.BDSMAX
    elif sys == uGNSS.SBS:
        sat = prn-100+uGNSS.GPSMAX+uGNSS.GLOMAX+uGNSS.GALMAX+uGNSS.BDSMAX+uGNSS.QZSMAX
    elif sys == uGNSS.IRN:
        sat = prn+uGNSS.GPSMAX+uGNSS.GLOMAX+uGNSS.GALMAX + \
            uGNSS.BDSMAX+uGNSS.QZSMAX+uGNSS.SBSMAX
    else:
        sat = 0
    return sat


def sat2prn(sat):
    """ convert sat to sys+prn """
    if sat > uGNSS.GPSMAX+uGNSS.GLOMAX+uGNSS.GALMAX+uGNSS.BDSMAX+uGNSS.QZSMAX+uGNSS.SBSMAX:
        prn = sat-(uGNSS.GPSMAX+uGNSS.GLOMAX+uGNSS.GALMAX +
                   uGNSS.BDSMAX+uGNSS.QZSMAX+uGNSS.SBSMAX)
        sys = uGNSS.IRN
    elif sat > uGNSS.GPSMAX+uGNSS.GLOMAX+uGNSS.GALMAX+uGNSS.BDSMAX+uGNSS.QZSMAX:
        prn = sat-(uGNSS.GPSMAX+uGNSS.GLOMAX+uGNSS.GALMAX +
                   uGNSS.BDSMAX+uGNSS.QZSMAX)+100
        sys = uGNSS.SBS
    elif sat > uGNSS.GPSMAX+uGNSS.GLOMAX+uGNSS.GALMAX+uGNSS.BDSMAX:
        prn = sat-(uGNSS.GPSMAX+uGNSS.GLOMAX+uGNSS.GALMAX+uGNSS.BDSMAX)+192
        sys = uGNSS.QZS
    elif sat > uGNSS.GPSMAX+uGNSS.GLOMAX+uGNSS.GALMAX:
        prn = sat-(uGNSS.GPSMAX+uGNSS.GLOMAX+uGNSS.GALMAX)
        sys = uGNSS.BDS
    elif sat > uGNSS.GPSMAX+uGNSS.GLOMAX:
        prn = sat-(uGNSS.GPSMAX+uGNSS.GLOMAX)
        sys = uGNSS.GAL
    elif sat > uGNSS.GPSMAX:
        prn = sat-uGNSS.GPSMAX
        sys = uGNSS.GLO
    else:
        prn = sat
        sys = uGNSS.GPS
    return (sys, prn)


def sat2id(sat):
    """ convert satellite number to id """
    sys, prn = sat2prn(sat)
    gnss_tbl = {uGNSS.GPS: 'G', uGNSS.GLO: 'R', uGNSS.GAL: 'E', uGNSS.BDS: 'C',
                uGNSS.QZS: 'J', uGNSS.SBS: 'S', uGNSS.IRN: 'I'}
    if sys not in gnss_tbl:
        return -1
    if sys == uGNSS.QZS:
        prn -= 192
    elif sys == uGNSS.SBS:
        prn -= 100
    return '%s%02d' % (gnss_tbl[sys], prn)


def id2sat(id_):
    """ convert id to satellite number """
    sys = char2sys(id_[0])
    if sys == uGNSS.NONE:
        return -1

    prn = int(id_[1:3])
    if sys == uGNSS.QZS:
        prn += 192
    elif sys == uGNSS.SBS:
        prn += 100
    sat = prn2sat(sys, prn)
    return sat


def char2sys(c):
    """ convert character to GNSS """
    gnss_tbl = {'G': uGNSS.GPS, 'R': uGNSS.GLO, 'E': uGNSS.GAL, 'C': uGNSS.BDS,
                'J': uGNSS.QZS, 'S': uGNSS.SBS, 'I': uGNSS.IRN}

    if c not in gnss_tbl:
        return uGNSS.NONE
    else:
        return gnss_tbl[c]


def sys2char(sys):
    """ convert gnss to character """
    gnss_tbl = {uGNSS.GPS: 'G', uGNSS.GLO: 'R', uGNSS.GAL: 'E', uGNSS.BDS: 'C',
                uGNSS.QZS: 'J', uGNSS.SBS: 'S', uGNSS.IRN: 'I'}

    if sys not in gnss_tbl:
        return "?"
    else:
        return gnss_tbl[sys]


def sys2str(sys):
    """ convert gnss to string """
    gnss_tbl = {uGNSS.GPS: 'GPS', uGNSS.GLO: 'GLONASS',
                uGNSS.GAL: 'GALILEO', uGNSS.BDS: 'BEIDOU',
                uGNSS.QZS: 'QZSS', uGNSS.SBS: 'SBAS', uGNSS.IRN: 'IRNSS'}

    if sys not in gnss_tbl:
        return "???"
    else:
        return gnss_tbl[sys]


def vnorm(r):
    """ calculate norm of a vector """
    return r/np.linalg.norm(r)


def geodist(rs, rr):
    """ calculate geometric distance """
    e = rs-rr
    r = np.linalg.norm(e)
    e = e/r
    r += rCST.OMGE*(rs[0]*rr[1]-rs[1]*rr[0])/rCST.CLIGHT
    return r, e


def kfupdate(x, P, H, v, R):
    """ Kalman filter measurement update """
    # select subset of states and covariance
    ix = []
    for i in range(len(x)):
        if P[i, i] > 0.0:
            ix.append(i)
    x_ = x[ix]
    P_ = P[ix, :][:, ix]
    # measurement update
    H_ = H[:, ix]
    PHt = P_@H_.T
    S = H_@PHt+R
    K = PHt@np.linalg.inv(S)
    x_ += K@v
    P_ -= K@H_@P_
    # restore states and covariance
    x[ix] = x_
    sP = P[ix, :]
    sP[:, ix] = P_
    P[ix, :] = sP
    return x, P, S


def dops_h(H):
    """ calculate DOP from H """
    Qinv = np.linalg.inv(np.dot(H.T, H))
    dop = np.diag(Qinv)
    hdop = dop[0]+dop[1]  # TBD
    vdop = dop[2]  # TBD
    pdop = hdop+vdop
    gdop = pdop+dop[3]
    dop = np.array([gdop, pdop, hdop, vdop])
    return dop


def dops(az, el, elmin=0):
    """ calculate DOP from az/el """
    nm = az.shape[0]
    H = np.zeros((nm, 4))
    n = 0
    for i in range(nm):
        if el[i] < elmin:
            continue
        cel = cos(el[i])
        sel = sin(el[i])
        H[n, 0] = cel*sin(az[i])
        H[n, 1] = cel*cos(az[i])
        H[n, 2] = sel
        H[n, 3] = 1
        n += 1
    if n < 4:
        return None
    Qinv = np.linalg.inv(np.dot(H.T, H))
    dop = np.diag(Qinv)
    hdop = dop[0]+dop[1]  # TBD
    vdop = dop[2]  # TBD
    pdop = hdop+vdop
    gdop = pdop+dop[3]
    dop = np.array([gdop, pdop, hdop, vdop])
    return dop


def xyz2enu(pos):
    """ return ECEF to ENU conversion matrix from LLH """
    sp = sin(pos[0])
    cp = cos(pos[0])
    sl = sin(pos[1])
    cl = cos(pos[1])
    E = np.array([[-sl, cl, 0],
                  [-sp*cl, -sp*sl, cp],
                  [cp*cl, cp*sl, sp]])
    return E


def enu2xyz(pos):
    """ return ENU to ECEF conversion matrix from LLH """
    return np.array(np.matrix(xyz2enu(pos)).I)


def ecef2pos(r):
    """  ECEF to LLH position conversion """
    e2 = rCST.FE_WGS84*(2-rCST.FE_WGS84)
    r2 = r[0]**2+r[1]**2
    v = rCST.RE_WGS84
    z = r[2]
    cnt = 0
    while cnt < 1000:
        zk = z
        sp = z/np.sqrt(r2+z**2)
        v = rCST.RE_WGS84/np.sqrt(1-e2*sp**2)
        z = r[2]+v*e2*sp
        if np.fabs(z-zk) < 1e-4:
            break
        cnt += 1
    pos = np.array([np.arctan(z/np.sqrt(r2)),
                    np.arctan2(r[1], r[0]),
                    np.sqrt(r2+z**2)-v])
    return pos


def pos2ecef(pos, isdeg: bool = False):
    """ LLH (rad/deg) to ECEF position conversion  """
    if isdeg:
        pos[0] *= np.pi/180.0
        pos[1] *= np.pi/180.0
    s_p = sin(pos[0])
    c_p = cos(pos[0])
    s_l = sin(pos[1])
    c_l = cos(pos[1])
    e2 = rCST.FE_WGS84*(2.0-rCST.FE_WGS84)
    v = rCST.RE_WGS84/sqrt(1.0-e2*s_p**2)
    r = np.array([(v+pos[2])*c_p*c_l,
                  (v+pos[2])*c_p*s_l,
                  (v*(1.0-e2)+pos[2])*s_p])
    return r


def ecef2enu(pos, r):
    """ relative ECEF to ENU conversion """
    E = xyz2enu(pos)
    e = E@r
    return e


def deg2dms(deg):
    """ convert from deg to dms """
    if deg < 0.0:
        sign = -1
    else:
        sign = 1
    a = fabs(deg)
    dms = np.zeros(3)
    dms[0] = floor(a)
    a = (a-dms[0])*60.0
    dms[1] = floor(a)
    a = (a-dms[1])*60.0
    dms[2] = a
    dms[0] *= sign
    return dms


def satazel(pos, e):
    """ calculate az/el from LOS vector in ECEF (e) """
    enu = ecef2enu(pos, e)
    az = atan2(enu[0], enu[1])
    el = asin(enu[2])
    return az, el


def ionmodel(t, pos, az, el, ion=None):
    """ klobuchar model of ionosphere delay estimation """
    psi = 0.0137/(el/np.pi+0.11)-0.022
    phi = pos[0]/np.pi+psi*cos(az)
    phi = np.max((-0.416, np.min((0.416, phi))))
    lam = pos[1]/np.pi+psi*sin(az)/cos(phi*np.pi)
    phi += 0.064*cos((lam-1.617)*np.pi)
    _, tow = time2gpst(t)
    tt = 43200.0*lam+tow  # local time
    tt -= np.floor(tt/86400)*86400
    f = 1.0+16.0*np.power(0.53-el/np.pi, 3.0)  # slant factor

    h = [1, phi, phi**2, phi**3]
    amp = np.dot(h, ion[0, :])
    per = np.dot(h, ion[1, :])
    amp = max(amp, 0)
    per = max(per, 72000.0)
    x = 2.0*np.pi*(tt-50400.0)/per
    if np.abs(x) < 1.57:
        v = 5e-9+amp*(1.0+x*x*(-0.5+x*x/24.0))
    else:
        v = 5e-9
    diono = rCST.CLIGHT*f*v
    return diono


def interpc(coef, lat):
    """ linear interpolation (lat step=15) """
    i = int(lat/15.0)
    if i < 1:
        return coef[:, 0]
    if i > 4:
        return coef[:, 4]
    d = lat/15.0-i
    return coef[:, i-1]*(1.0-d)+coef[:, i]*d


def mapf(el, a, b, c):
    """ simple tropospheric mapping function """
    sinel = np.sin(el)
    return (1.0+a/(1.0+b/(1.0+c)))/(sinel+(a/(sinel+b/(sinel+c))))


def tropmapf(t, pos, el):
    """ tropospheric mapping function by Niell (NMF) """
    if pos[2] < -1e3 or pos[2] > 20e3 or el <= 0.0:
        return 0.0, 0.0
    coef = np.array([
        [1.2769934E-3, 1.2683230E-3, 1.2465397E-3, 1.2196049E-3, 1.2045996E-3],
        [2.9153695E-3, 2.9152299E-3, 2.9288445E-3, 2.9022565E-3, 2.9024912E-3],
        [62.610505E-3, 62.837393E-3, 63.721774E-3, 63.824265E-3, 64.258455E-3],
        [0.0000000E-0, 1.2709626E-5, 2.6523662E-5, 3.4000452E-5, 4.1202191E-5],
        [0.0000000E-0, 2.1414979E-5, 3.0160779E-5, 7.2562722E-5, 11.723375E-5],
        [0.0000000E-0, 9.0128400E-5, 4.3497037E-5, 84.795348E-5, 170.37206E-5],
        [5.8021897E-4, 5.6794847E-4, 5.8118019E-4, 5.9727542E-4, 6.1641693E-4],
        [1.4275268E-3, 1.5138625E-3, 1.4572752E-3, 1.5007428E-3, 1.7599082E-3],
        [4.3472961E-2, 4.6729510E-2, 4.3908931E-2, 4.4626982E-2, 5.4736038E-2],
    ])
    aht = [2.53E-5, 5.49E-3, 1.14E-3]
    lat = np.rad2deg(pos[0])
    hgt = pos[2]
    y = (time2doy(t)-28.0)/365.25
    if lat < 0.0:
        y += 0.5
    cosy = np.cos(2.0*np.pi*y)
    lat = np.abs(lat)
    c = interpc(coef, lat)
    ah = c[0:3]-c[3:6]*cosy
    aw = c[6:9]
    dm = (1.0/np.sin(el)-mapf(el, aht[0], aht[1], aht[2]))*hgt*1e-3
    mapfh = mapf(el, ah[0], ah[1], ah[2])+dm
    mapfw = mapf(el, aw[0], aw[1], aw[2])
    return mapfh, mapfw


def meteo(hgt, humi):
    """ standard atmosphere model """
    pres = 1013.25*np.power(1-2.2557e-5*hgt, 5.2568)
    temp = 15.0-6.5e-3*hgt+273.16
    e = 6.108*humi*np.exp((17.15*temp-4684.0)/(temp-38.45))
    return pres, temp, e


def tropmodel(t, pos, el=np.pi/2, humi=0.7):
    """ saastamoinen tropospheric delay model """
    hgt = pos[2]
    # standard atmosphere
    pres, temp, e = meteo(hgt, humi)
    # saastamoinen
    z = np.pi/2.0-el
    trop_hs = 0.0022768*pres/(1.0-0.00266*np.cos(2*pos[0])-0.00028e-3*hgt)
    trop_wet = 0.002277*(1255.0/temp+0.05)*e
    return trop_hs, trop_wet, z
<|MERGE_RESOLUTION|>--- conflicted
+++ resolved
@@ -1,1115 +1,1084 @@
-"""
-module for GNSS processing
-"""
-
-from copy import deepcopy
-from enum import IntEnum
-from math import floor, sin, cos, sqrt, asin, atan2, fabs
-import numpy as np
-
-gpst0 = [1980, 1, 6, 0, 0, 0]
-
-
-class rCST():
-    """ class for constants """
-    CLIGHT = 299792458.0
-    MU_GPS = 3.9860050E14
-    MU_GAL = 3.986004418E14
-    GME = 3.986004415E+14
-    GMS = 1.327124E+20
-    GMM = 4.902801E+12
-    OMGE = 7.2921151467E-5
-    OMGE_GAL = 7.2921151467E-5
-    RE_WGS84 = 6378137.0
-    FE_WGS84 = (1.0/298.257223563)
-    AU = 149597870691.0
-    D2R = 0.017453292519943295
-    AS2R = D2R/3600.0
-    DAY_SEC = 86400.0
-    CENTURY_SEC = DAY_SEC*36525.0
-
-    FREQ_G1 = 1575.42e6      # [Hz] GPS L1
-    FREQ_G2 = 1227.60e6      # [Hz] GPS L2
-    FREQ_G5 = 1176.45e6      # [Hz] GPS L5
-
-    FREQ_R1 = 1602.000e6     # [Hz] GLO G1   FDMA center frequency
-    FREQ_R1k = 562.500e3     # [Hz] GLO G1   FDMA frequency separation
-    FREQ_R2 = 1246.000e6     # [Hz] GLO G2   FDMA center frequency
-    FREQ_R2k = 437.500e3     # [Hz] GLO G2   FDMA frequency separation
-    FREQ_R1a = 1600.995e6    # [Hz] GLO G1a
-    FREQ_R2a = 1248.065e6    # [Hz] GLO G2a
-    FREQ_R3 = 1202.025e6     # [Hz] GLO G3
-
-    FREQ_E1 = 1575.42e6      # [Hz] GAL E1
-    FREQ_E5a = 1176.450e6    # [Hz] GAL E5a
-    FREQ_E5b = 1207.140e6    # [Hz] GAL E5b
-    FREQ_E5 = 1191.795e6     # [Hz] GAL E5
-    FREQ_E6 = 1278.750e6     # [Hz] GAL E6
-
-    FREQ_C1 = 1575.42e6      # [Hz] BDS B1
-    FREQ_C12 = 1561.098e6    # [Hz] BDS B1-2
-    FREQ_C2a = 1176.450e6    # [Hz] BDS B2a
-    FREQ_C2b = 1207.140e6    # [Hz] BDS B2b
-    FREQ_C2 = 1191.795e6     # [Hz] BDS B2
-    FREQ_C3 = 1268.520e6     # [Hz] BDS B3
-
-    FREQ_J1 = 1575.42e6      # [Hz] QZS L1
-    FREQ_J2 = 1227.60e6      # [Hz] QZS L2
-    FREQ_J5 = 1176.45e6      # [Hz] QZS L5
-    FREQ_J6 = 1278.75e6      # [Hz] QZS LEX
-
-    FREQ_S1 = 1575.42e6      # [Hz] SBS L1
-    FREQ_S5 = 1176.45e6      # [Hz] SBS L5
-
-    FREQ_I5 = 1191.795e6     # [Hz] IRS L5
-    FREQ_IS = 2492.028e6     # [Hz] IRS S
-
-
-class uGNSS(IntEnum):
-    """ class for GNS systems """
-
-    NONE = -1
-
-    GPS = 0
-    SBS = 1
-    GAL = 2
-    BDS = 3
-    QZS = 5
-    GLO = 6
-    IRN = 7
-
-    GNSSMAX = 8
-
-    GPSMAX = 32
-    GALMAX = 36
-    QZSMAX = 10
-    BDSMAX = 63
-    GLOMAX = 27
-    SBSMAX = 24
-    IRNMAX = 10
-
-    MAXSAT = GPSMAX+GLOMAX+GALMAX+BDSMAX+QZSMAX+SBSMAX+IRNMAX
-
-
-class uTYP(IntEnum):
-    """ class for observation types"""
-
-    NONE = -1
-
-    C = 1
-    L = 2
-    D = 3
-    S = 4
-
-
-class uSIG(IntEnum):
-    """ class for signal band and attribute """
-
-    NONE = -1
-
-    # GPS   L1  1575.42 MHz
-    # GLO   G1  1602+k*9/16 MHz
-    # GAL   E1  1575.42 MHz
-    # SBAS  L1  1575.42 MHz
-    # QZSS  L1  1575.42 MHz
-    # BDS-3 B1  1575.42 MHz
-    L1 = 100
-    L1A = 101
-    L1B = 102
-    L1C = 103
-    L1D = 104
-    L1E = 105
-    L1L = 112
-    L1M = 113
-    L1N = 114
-    L1P = 116
-    L1S = 119
-    L1W = 123
-    L1X = 124
-    L1Y = 125
-    L1Z = 126
-
-    # GPS   L2  1227.60  MHz
-    # GLO   G2  1246+k*7/16 MHz
-    # QZS   L2  1227.60  MHz
-    # BDS   B1  1561.098 MHz
-    L2 = 200
-    L2C = 203
-    L2D = 204
-    L2I = 209
-    L2L = 212
-    L2M = 213
-    L2N = 214
-    L2P = 216
-    L2Q = 217
-    L2S = 219
-    L2W = 223
-    L2X = 224
-    L2Y = 225
-
-    # GLO G3 1202.025 MHz
-    L3 = 300
-    L3I = 309
-    L3Q = 317
-    L3X = 324
-
-    # GLO G1a 1600.995 MHz
-    L4 = 400
-    L4A = 401
-    L4B = 402
-    L4X = 424
-
-    # GPS   L5  1176.45 MHz
-    # GAL   E5  1176.45 MHz
-    # SBS   L5  1176.45 MHz
-    # QZS   L5  1176.45 MHz
-    # BDS-3 B2a 1176.45 MHz
-    # IRN   L5  1176.45 MHz
-    L5 = 500
-    L5A = 501
-    L5B = 502
-    L5C = 503
-    L5D = 504
-    L5I = 509
-    L5P = 516
-    L5Q = 517
-    L5X = 524
-    L5Z = 526
-
-    # GLO   G2a 1248.06 MHz
-    # GAL   E6  1278.75 MHz
-    # QZS   L6  1278.75 MHz
-    # BDS   B3  1278.75 MHz
-    L6 = 600
-    L6A = 601
-    L6B = 602
-    L6C = 603
-    L6E = 605
-    L6I = 609
-    L6L = 612
-    L6Q = 617
-    L6S = 619
-    L6X = 624
-    L6Z = 626
-
-    # GAL   E5b 1207.14 MHz
-    # BDS-2 B2  1207.14 MHz
-    # BDS-3 B2b 1207.14 MHz
-    L7 = 700
-    L7D = 704
-    L7I = 709
-    L7P = 716
-    L7Q = 717
-    L7X = 724
-    L7Z = 726
-
-    # GAL  E5a+b 1191.795 MHz
-    # BDS  B2a+b 1191.795 MHz
-    L8 = 800
-    L8D = 804
-    L8I = 809
-    L8P = 816
-    L8Q = 817
-    L8X = 824
-
-    # IRN  S    2492.028 MHz
-    L9 = 900
-    L9A = 901
-    L9B = 902
-    L9C = 903
-    L9X = 924
-
-
-class rSigRnx():
-
-    def __init__(self, *args, **kwargs):
-        """ Constructor """
-
-        self.sys = uGNSS.NONE
-        self.typ = uTYP.NONE
-        self.sig = uSIG.NONE
-
-        # Empty
-        if len(args) == 0:
-
-            self.sys = uGNSS.NONE
-            self.typ = uTYP.NONE
-            self.sig = uSIG.NONE
-
-        # Four char string e.g. GC1W
-        elif len(args) == 1:
-
-            [x] = args
-            if isinstance(x, str) and 3 <= len(x) <= 4:
-                tmp = rSigRnx()
-                tmp.str2sig(char2sys(x[0]), x[1:])
-                self.sys = tmp.sys
-                self.typ = tmp.typ
-                self.sig = tmp.sig
-            else:
-                raise ValueError
-
-        # System and three char string e.g. GPS, C1W
-        elif len(args) == 2:
-
-            sys, sig = args
-            if isinstance(sys, uGNSS) and isinstance(sig, str) and \
-                    2 <= len(sig) <= 3:
-                tmp = rSigRnx()
-                tmp.str2sig(sys, sig)
-                self.sys = tmp.sys
-                self.typ = tmp.typ
-                self.sig = tmp.sig
-            else:
-                raise ValueError
-
-        # System, type and signal
-        elif len(args) == 3:
-
-            sys, typ, sig = args
-            if isinstance(sys, uGNSS) and \
-                    isinstance(typ, uTYP) and \
-                    isinstance(sig, uSIG):
-                self.sys = sys
-                self.typ = typ
-                self.sig = sig
-            else:
-                raise ValueError
-
-        else:
-
-            raise ValueError
-
-    def __repr__(self) -> str:
-        """ string representation """
-        return sys2char(self.sys)+self.str()
-
-    def __eq__(self, other):
-        """ equality operator """
-        return self.sys == other.sys and \
-            self.typ == other.typ and \
-            self.sig == other.sig
-
-    def __hash__(self):
-        """ hash operator """
-        return hash((self.sys, self.typ, self.sig))
-
-    def toTyp(self, typ):
-        """ Replace signal type """
-        if isinstance(typ, uTYP):
-            return rSigRnx(self.sys, typ, self.sig)
-        else:
-            raise ValueError
-
-    def toAtt(self, att=""):
-        """ Replace signal attribute """
-        if isinstance(att, str):
-            return rSigRnx(self.sys, self.str()[0:2]+att)
-        else:
-            raise ValueError
-
-    def str2sig(self, sys, s):
-        """ string to signal code conversion """
-
-        if isinstance(sys, uGNSS) and isinstance(s, str):
-            self.sys = sys
-        else:
-            raise ValueError
-
-        s = s.strip()
-        if len(s) < 2:
-            raise ValueError
-
-        if s[0] == 'C':
-            self.typ = uTYP.C
-        elif s[0] == 'L':
-            self.typ = uTYP.L
-        elif s[0] == 'D':
-            self.typ = uTYP.D
-        elif s[0] == 'S':
-            self.typ = uTYP.S
-        else:
-            raise ValueError
-
-        # Convert frequency ID
-        #
-        sig = int(s[1])*100
-
-        # Check for valid tracking attribute
-        #
-        if len(s) == 3:
-            if sys == uGNSS.GPS:
-                if (s[1] == '1' and s[2] not in 'CSLXPWYM') or \
-                   (s[2] == '2' and s[2] not in 'CDSLXPWYMN') or \
-                   (s[2] == '5' and s[2] not in 'IQX'):
-                    raise ValueError
-            elif sys == uGNSS.GLO:
-                if (s[1] == '1' and s[2] not in 'CP') or \
-                   (s[1] == '2' and s[2] not in 'CP') or \
-                   (s[1] == '3' and s[2] not in 'IQX') or \
-                   (s[1] == '4' and s[2] not in 'ABX') or \
-                   (s[1] == '6' and s[2] not in 'ABX'):
-                    raise ValueError
-            elif sys == uGNSS.GAL:
-                if (s[1] == '1' and s[2] not in 'ABCXZ') or \
-                   (s[1] == '5' and s[2] not in 'IQX') or \
-                   (s[1] == '6' and s[2] not in 'ABCXZ') or \
-                   (s[1] == '7' and s[2] not in 'IQX') or \
-                   (s[1] == '8' and s[2] not in 'IQX'):
-                    raise ValueError
-            elif sys == uGNSS.SBS:
-                if (s[1] == '1' and s[2] not in 'C') or \
-                   (s[1] == '5' and s[2] not in 'IQX'):
-                    raise ValueError
-            elif sys == uGNSS.QZS:
-                if (s[1] == '1' and s[2] not in 'CESLXZB') or \
-                   (s[1] == '2' and s[2] not in 'SLX') or \
-                   (s[1] == '5' and s[2] not in 'IQXDPZ') or \
-                   (s[1] == '6' and s[2] not in 'SLXEZ'):
-                    raise ValueError
-            elif sys == uGNSS.BDS:
-                if (s[1] == '2' and s[2] not in 'IQX') or \
-                   (s[1] == '1' and s[2] not in 'DPXSLZ') or \
-                   (s[1] == '5' and s[2] not in 'DPX') or \
-                   (s[1] == '7' and s[2] not in 'IQXDPZ') or \
-                   (s[1] == '8' and s[2] not in 'DPX') or \
-                   (s[1] == '6' and s[2] not in 'IQXDPZ'):
-                    raise ValueError
-            elif sys == uGNSS.IRN:
-                if (s[1] == '5' and s[2] not in 'ABCX') or \
-                   (s[1] == '9' and s[2] not in 'ABCX'):
-                    raise ValueError
-
-            sig += ord(s[2]) - ord('A') + 1
-
-        self.sig = uSIG(sig)
-
-    def str(self):
-        """ signal code to string conversion """
-
-        s = ''
-
-        if self.typ == uTYP.C:
-            s += 'C'
-        elif self.typ == uTYP.L:
-            s += 'L'
-        elif self.typ == uTYP.D:
-            s += 'D'
-        elif self.typ == uTYP.S:
-            s += 'S'
-        else:
-            return '???'
-
-        s += '{}'.format(int(self.sig/100))
-
-        if self.sig % 100 == 0:
-            s += ' '
-        else:
-            s += '{}'.format(chr(self.sig % 100+ord('A')-1))
-
-        return s
-
-    def frequency(self, k=None):
-        """ frequency in Hz """
-
-        if self.sys == uGNSS.GPS:
-            if int(self.sig / 100) == 1:
-                return rCST.FREQ_G1
-            elif int(self.sig / 100) == 2:
-                return rCST.FREQ_G2
-            elif int(self.sig / 100) == 5:
-                return rCST.FREQ_G5
-            else:
-                return None
-        elif self.sys == uGNSS.GLO:
-            if int(self.sig / 100) == 1 and k is not None:
-                return rCST.FREQ_R1 + k * rCST.FREQ_R1k
-            elif int(self.sig / 100) == 2 and k is not None:
-                return rCST.FREQ_R2 + k * rCST.FREQ_R2k
-            elif int(self.sig / 100) == 3:
-                return rCST.FREQ_R3
-            elif int(self.sig / 100) == 4:
-                return rCST.FREQ_R1a
-            elif int(self.sig / 100) == 5:
-                return rCST.FREQ_R2a
-            else:
-                return None
-        elif self.sys == uGNSS.GAL:
-            if int(self.sig / 100) == 1:
-                return rCST.FREQ_E1
-            elif int(self.sig / 100) == 5:
-                return rCST.FREQ_E5a
-            elif int(self.sig / 100) == 6:
-                return rCST.FREQ_E6
-            elif int(self.sig / 100) == 7:
-                return rCST.FREQ_E5b
-            elif int(self.sig / 100) == 8:
-                return rCST.FREQ_E5
-            else:
-                return None
-        elif self.sys == uGNSS.BDS:
-            if int(self.sig / 100) == 1:
-                return rCST.FREQ_C1
-            elif int(self.sig / 100) == 2:
-                return rCST.FREQ_C12
-            elif int(self.sig / 100) == 5:
-                return rCST.FREQ_C2a
-            elif int(self.sig / 100) == 6:
-                return rCST.FREQ_C3
-            elif int(self.sig / 100) == 7:
-                return rCST.FREQ_C2b
-            elif int(self.sig / 100) == 8:
-                return rCST.FREQ_C2
-            else:
-                return None
-        if self.sys == uGNSS.QZS:
-            if int(self.sig / 100) == 1:
-                return rCST.FREQ_J1
-            elif int(self.sig / 100) == 2:
-                return rCST.FREQ_J2
-            elif int(self.sig / 100) == 5:
-                return rCST.FREQ_J5
-            elif int(self.sig / 100) == 6:
-                return rCST.FREQ_J6
-            else:
-                return None
-        if self.sys == uGNSS.SBS:
-            if int(self.sig / 100) == 1:
-                return rCST.FREQ_S1
-            elif int(self.sig / 100) == 5:
-                return rCST.FREQ_S5
-        elif self.sys == uGNSS.IRN:
-            if int(self.sig / 100) == 5:
-                return rCST.FREQ_I5
-            elif int(self.sig / 100) == 9:
-                return rCST.FREQ_IS
-        else:
-            return None
-
-    def wavelength(self, k=None):
-        """ wavelength in [m] """
-
-        frq = self.frequency(k)
-        return rCST.CLIGHT/frq if frq is not None else None
-
-
-class gtime_t():
-    """ class to define the time """
-
-    def __init__(self, time=0, sec=0.0):
-        self.time = time
-        self.sec = sec
-
-
-class Obs():
-    """ class to define the observation """
-
-    def __init__(self):
-        self.t = gtime_t()
-        self.P = []
-        self.L = []
-        self.S = []
-        self.lli = []
-        self.sat = []
-        self.sig = {}
-
-
-class Eph():
-    """ class to define ephemeris """
-    sat = 0
-    iode = 0
-    iodc = 0
-    af0 = 0.0
-    af1 = 0.0
-    af2 = 0.0
-    toc = 0
-    toe = 0
-    tot = 0
-    week = 0
-    crs = 0.0
-    crc = 0.0
-    cus = 0.0
-    cus = 0.0
-    cis = 0.0
-    cic = 0.0
-    e = 0.0
-    i0 = 0.0
-    A = 0.0
-    deln = 0.0
-    M0 = 0.0
-    OMG0 = 0.0
-    OMGd = 0.0
-    omg = 0.0
-    idot = 0.0
-    tgd = 0.0
-    tgd_b = 0.0
-    sva = 0
-    health = 0
-    fit = 0
-    toes = 0
-
-    def __init__(self, sat=0):
-        self.sat = sat
-
-
-class Nav():
-    """ class to define the navigation message """
-
-    def __init__(self):
-        self.eph = []
-        self.peph = []
-        self.ion = np.array([
-            [0.1118E-07, -0.7451E-08, -0.5961E-07, 0.1192E-06],
-            [0.1167E+06, -0.2294E+06, -0.1311E+06, 0.1049E+07]])
-        self.elmin = np.deg2rad(15.0)
-        self.tidecorr = False
-        ######## START OBSOLETE ################################################
-        self.nf = 2  # TODO: make this obsolte if possible
-        ######## END   OBSOLETE ################################################
-        self.ne = 0
-        self.nc = 0
-        self.excl_sat = []
-<<<<<<< HEAD
-        self.freq = [1.57542e9, 1.22760e9,  # L1,L2
-                     1.17645e9, 1.20714e9]  # E5a,E5b
-=======
->>>>>>> 593db283
-        self.rb = [0, 0, 0]  # base station position in ECEF [m]
-        self.smode = 0  # position mode 0:NONE,1:std,2:DGPS,4:fix,5:float
-
-        self.monlevel = 1
-        self.cnr_min = 35
-        self.maxout = 5  # maximum outage [epoch]
-
-<<<<<<< HEAD
-        # antenna type:  JAVAD RINGANT SCIT
-        self.ant_pcv = [[+0.00, -0.38, -1.46, -3.06, -4.94, -6.81, -8.45,
-                         -9.66, -10.31, -10.35, -9.77, -8.62, -6.97, -4.85,
-                         -2.22, 1.11, 5.45, 11.03, 17.84],
-                        [+0.00, -0.16, -0.60, -1.26, -2.06, -2.91, -3.77,
-                         -4.57, -5.21, -5.54, -5.43, -4.81, -3.69, -2.21,
-                         -0.46, 1.58, 4.16, 7.70, 12.53],
-                        [+0.00, -0.16, -0.60, -1.26, -2.06, -2.91, -3.77,
-                         -4.57, -5.21, -5.54, -5.43, -4.81, -3.69, -2.21,
-                         -0.46, 1.58, 4.16, 7.70, 12.53]]
-        self.ant_pco = [+85.44, +115.05, +115.05]  # up offsets only!
-
-        # antenna type: TRM59800.80     NONE [mm] 0:5:90 [deg]
-        self.ant_pcv_b = [[+0.00, -0.22, -0.86, -1.87, -3.17, -4.62, -6.03,
-                           -7.21, -7.98, -8.26, -8.02, -7.32, -6.20, -4.65,
-                           -2.54, +0.37, +4.34, +9.45, +15.42],
-                          [+0.00, -0.14, -0.53, -1.13, -1.89, -2.74, -3.62,
-                           -4.43, -5.07, -5.40, -5.32, -4.79, -3.84, -2.56,
-                           -1.02, +0.84, +3.24, +6.51, +10.84],
-                          [+0.00, -0.14, -0.53, -1.13, -1.89, -2.74, -3.62,
-                           -4.43, -5.07, -5.40, -5.32, -4.79, -3.84, -2.56,
-                           -1.02, +0.84, +3.24, +6.51, +10.84]]
-        self.ant_pco_b = [+89.51, +117.13, +117.13]  # up offsets only!
-=======
-        self.sat_ant = None
-        self.rcv_ant = None
-        self.rcv_ant_b = None
->>>>>>> 593db283
-
-        # SSR correction placeholder
-        self.dorb = np.zeros(uGNSS.MAXSAT)
-        self.dclk = np.zeros(uGNSS.MAXSAT)
-        self.dsis = np.zeros(uGNSS.MAXSAT)
-        self.sis = np.zeros(uGNSS.MAXSAT)
-
-        # satellite observation status
-        self.fix = np.zeros((uGNSS.MAXSAT, self.nf), dtype=int)
-        self.outc = np.zeros((uGNSS.MAXSAT, self.nf), dtype=int)
-        self.vsat = np.zeros((uGNSS.MAXSAT, self.nf), dtype=int)
-        self.lock = np.zeros((uGNSS.MAXSAT, self.nf), dtype=int)
-        self.slip = np.zeros((uGNSS.MAXSAT, self.nf), dtype=int)
-
-        self.tt = 0
-        self.t = gtime_t()
-
-
-def leaps(tgps):
-    """ return leap seconds (TBD) """
-    return -18.0
-
-
-def epoch2time(ep):
-    """ calculate time from epoch """
-    doy = [1, 32, 60, 91, 121, 152, 182, 213, 244, 274, 305, 335]
-    time = gtime_t()
-    year = int(ep[0])
-    mon = int(ep[1])
-    day = int(ep[2])
-
-    if year < 1970 or year > 2099 or mon < 1 or mon > 12:
-        return time
-    days = (year-1970)*365+(year-1969)//4+doy[mon-1]+day-2
-    if year % 4 == 0 and mon >= 3:
-        days += 1
-    sec = int(ep[5])
-    time.time = days*86400+int(ep[3])*3600+int(ep[4])*60+sec
-    time.sec = ep[5]-sec
-    return time
-
-
-def gpst2utc(tgps, leaps_=-18):
-    """ calculate UTC-time from gps-time """
-    tutc = timeadd(tgps, leaps_)
-    return tutc
-
-
-def timeadd(t: gtime_t, sec: float):
-    """ return time added with sec """
-    tr = deepcopy(t)
-    tr.sec += sec
-    tt = floor(tr.sec)
-    tr.time += int(tt)
-    tr.sec -= tt
-    return tr
-
-
-def timediff(t1: gtime_t, t2: gtime_t):
-    """ return time difference """
-    dt = t1.time-t2.time
-    dt += t1.sec-t2.sec
-    return dt
-
-
-def gpst2time(week, tow):
-    """ convert to time from gps-time """
-    t = epoch2time(gpst0)
-    if tow < -1e9 or tow > 1e9:
-        tow = 0.0
-    t.time += 86400*7*week+int(tow)
-    t.sec = tow-int(tow)
-    return t
-
-
-def time2gpst(t: gtime_t):
-    """ convert to gps-time from time """
-    t0 = epoch2time(gpst0)
-    sec = t.time-t0.time
-    week = int(sec/(86400*7))
-    tow = sec-week*86400*7+t.sec
-    return week, tow
-
-
-def time2epoch(t):
-    """ convert time to epoch """
-    mday = [31, 28, 31, 30, 31, 30, 31, 31, 30, 31, 30, 31, 31, 28, 31, 30, 31,
-            30, 31, 31, 30, 31, 30, 31, 31, 29, 31, 30, 31, 30, 31, 31, 30, 31,
-            30, 31, 31, 28, 31, 30, 31, 30, 31, 31, 30, 31, 30, 31]
-
-    days = int(t.time/86400)
-    sec = int(t.time-days*86400)
-    day = days % 1461
-    for mon in range(48):
-        if day >= mday[mon]:
-            day -= mday[mon]
-        else:
-            break
-    ep = [0, 0, 0, 0, 0, 0]
-    ep[0] = 1970+days//1461*4+mon//12
-    ep[1] = mon % 12+1
-    ep[2] = day+1
-    ep[3] = sec//3600
-    ep[4] = sec % 3600//60
-    ep[5] = sec % 60+t.sec
-    return ep
-
-
-def time2doy(t):
-    """ convert time to epoch """
-    ep = time2epoch(t)
-    ep[1] = ep[2] = 1.0
-    ep[3] = ep[4] = ep[5] = 0.0
-    return timediff(t, epoch2time(ep))/86400+1
-
-
-def str2time(s, i, n):
-    if i < 0 or len(s) < i:
-        return -1
-    ep = np.array([float(x) for x in s[i:i+n].split()])
-    if len(ep) < 6:
-        return -1
-    if ep[0] < 100.0:
-        ep[0] += 2000.0 if ep[0] < 80.0 else 1900.0
-    return epoch2time(ep)
-
-
-def time2str(t):
-    e = time2epoch(t)
-    return "{:04d}-{:02d}-{:02d} {:02d}:{:02d}:{:02d}"\
-        .format(e[0], e[1], e[2], e[3], e[4], int(e[5]))
-
-
-def prn2sat(sys, prn):
-    """ convert sys+prn to sat """
-    if sys == uGNSS.GPS:
-        sat = prn
-    elif sys == uGNSS.GLO:
-        sat = prn+uGNSS.GPSMAX
-    elif sys == uGNSS.GAL:
-        sat = prn+uGNSS.GPSMAX+uGNSS.GLOMAX
-    elif sys == uGNSS.BDS:
-        sat = prn+uGNSS.GPSMAX+uGNSS.GLOMAX+uGNSS.GALMAX
-    elif sys == uGNSS.QZS:
-        sat = prn-192+uGNSS.GPSMAX+uGNSS.GLOMAX+uGNSS.GALMAX+uGNSS.BDSMAX
-    elif sys == uGNSS.SBS:
-        sat = prn-100+uGNSS.GPSMAX+uGNSS.GLOMAX+uGNSS.GALMAX+uGNSS.BDSMAX+uGNSS.QZSMAX
-    elif sys == uGNSS.IRN:
-        sat = prn+uGNSS.GPSMAX+uGNSS.GLOMAX+uGNSS.GALMAX + \
-            uGNSS.BDSMAX+uGNSS.QZSMAX+uGNSS.SBSMAX
-    else:
-        sat = 0
-    return sat
-
-
-def sat2prn(sat):
-    """ convert sat to sys+prn """
-    if sat > uGNSS.GPSMAX+uGNSS.GLOMAX+uGNSS.GALMAX+uGNSS.BDSMAX+uGNSS.QZSMAX+uGNSS.SBSMAX:
-        prn = sat-(uGNSS.GPSMAX+uGNSS.GLOMAX+uGNSS.GALMAX +
-                   uGNSS.BDSMAX+uGNSS.QZSMAX+uGNSS.SBSMAX)
-        sys = uGNSS.IRN
-    elif sat > uGNSS.GPSMAX+uGNSS.GLOMAX+uGNSS.GALMAX+uGNSS.BDSMAX+uGNSS.QZSMAX:
-        prn = sat-(uGNSS.GPSMAX+uGNSS.GLOMAX+uGNSS.GALMAX +
-                   uGNSS.BDSMAX+uGNSS.QZSMAX)+100
-        sys = uGNSS.SBS
-    elif sat > uGNSS.GPSMAX+uGNSS.GLOMAX+uGNSS.GALMAX+uGNSS.BDSMAX:
-        prn = sat-(uGNSS.GPSMAX+uGNSS.GLOMAX+uGNSS.GALMAX+uGNSS.BDSMAX)+192
-        sys = uGNSS.QZS
-    elif sat > uGNSS.GPSMAX+uGNSS.GLOMAX+uGNSS.GALMAX:
-        prn = sat-(uGNSS.GPSMAX+uGNSS.GLOMAX+uGNSS.GALMAX)
-        sys = uGNSS.BDS
-    elif sat > uGNSS.GPSMAX+uGNSS.GLOMAX:
-        prn = sat-(uGNSS.GPSMAX+uGNSS.GLOMAX)
-        sys = uGNSS.GAL
-    elif sat > uGNSS.GPSMAX:
-        prn = sat-uGNSS.GPSMAX
-        sys = uGNSS.GLO
-    else:
-        prn = sat
-        sys = uGNSS.GPS
-    return (sys, prn)
-
-
-def sat2id(sat):
-    """ convert satellite number to id """
-    sys, prn = sat2prn(sat)
-    gnss_tbl = {uGNSS.GPS: 'G', uGNSS.GLO: 'R', uGNSS.GAL: 'E', uGNSS.BDS: 'C',
-                uGNSS.QZS: 'J', uGNSS.SBS: 'S', uGNSS.IRN: 'I'}
-    if sys not in gnss_tbl:
-        return -1
-    if sys == uGNSS.QZS:
-        prn -= 192
-    elif sys == uGNSS.SBS:
-        prn -= 100
-    return '%s%02d' % (gnss_tbl[sys], prn)
-
-
-def id2sat(id_):
-    """ convert id to satellite number """
-    sys = char2sys(id_[0])
-    if sys == uGNSS.NONE:
-        return -1
-
-    prn = int(id_[1:3])
-    if sys == uGNSS.QZS:
-        prn += 192
-    elif sys == uGNSS.SBS:
-        prn += 100
-    sat = prn2sat(sys, prn)
-    return sat
-
-
-def char2sys(c):
-    """ convert character to GNSS """
-    gnss_tbl = {'G': uGNSS.GPS, 'R': uGNSS.GLO, 'E': uGNSS.GAL, 'C': uGNSS.BDS,
-                'J': uGNSS.QZS, 'S': uGNSS.SBS, 'I': uGNSS.IRN}
-
-    if c not in gnss_tbl:
-        return uGNSS.NONE
-    else:
-        return gnss_tbl[c]
-
-
-def sys2char(sys):
-    """ convert gnss to character """
-    gnss_tbl = {uGNSS.GPS: 'G', uGNSS.GLO: 'R', uGNSS.GAL: 'E', uGNSS.BDS: 'C',
-                uGNSS.QZS: 'J', uGNSS.SBS: 'S', uGNSS.IRN: 'I'}
-
-    if sys not in gnss_tbl:
-        return "?"
-    else:
-        return gnss_tbl[sys]
-
-
-def sys2str(sys):
-    """ convert gnss to string """
-    gnss_tbl = {uGNSS.GPS: 'GPS', uGNSS.GLO: 'GLONASS',
-                uGNSS.GAL: 'GALILEO', uGNSS.BDS: 'BEIDOU',
-                uGNSS.QZS: 'QZSS', uGNSS.SBS: 'SBAS', uGNSS.IRN: 'IRNSS'}
-
-    if sys not in gnss_tbl:
-        return "???"
-    else:
-        return gnss_tbl[sys]
-
-
-def vnorm(r):
-    """ calculate norm of a vector """
-    return r/np.linalg.norm(r)
-
-
-def geodist(rs, rr):
-    """ calculate geometric distance """
-    e = rs-rr
-    r = np.linalg.norm(e)
-    e = e/r
-    r += rCST.OMGE*(rs[0]*rr[1]-rs[1]*rr[0])/rCST.CLIGHT
-    return r, e
-
-
-def kfupdate(x, P, H, v, R):
-    """ Kalman filter measurement update """
-    # select subset of states and covariance
-    ix = []
-    for i in range(len(x)):
-        if P[i, i] > 0.0:
-            ix.append(i)
-    x_ = x[ix]
-    P_ = P[ix, :][:, ix]
-    # measurement update
-    H_ = H[:, ix]
-    PHt = P_@H_.T
-    S = H_@PHt+R
-    K = PHt@np.linalg.inv(S)
-    x_ += K@v
-    P_ -= K@H_@P_
-    # restore states and covariance
-    x[ix] = x_
-    sP = P[ix, :]
-    sP[:, ix] = P_
-    P[ix, :] = sP
-    return x, P, S
-
-
-def dops_h(H):
-    """ calculate DOP from H """
-    Qinv = np.linalg.inv(np.dot(H.T, H))
-    dop = np.diag(Qinv)
-    hdop = dop[0]+dop[1]  # TBD
-    vdop = dop[2]  # TBD
-    pdop = hdop+vdop
-    gdop = pdop+dop[3]
-    dop = np.array([gdop, pdop, hdop, vdop])
-    return dop
-
-
-def dops(az, el, elmin=0):
-    """ calculate DOP from az/el """
-    nm = az.shape[0]
-    H = np.zeros((nm, 4))
-    n = 0
-    for i in range(nm):
-        if el[i] < elmin:
-            continue
-        cel = cos(el[i])
-        sel = sin(el[i])
-        H[n, 0] = cel*sin(az[i])
-        H[n, 1] = cel*cos(az[i])
-        H[n, 2] = sel
-        H[n, 3] = 1
-        n += 1
-    if n < 4:
-        return None
-    Qinv = np.linalg.inv(np.dot(H.T, H))
-    dop = np.diag(Qinv)
-    hdop = dop[0]+dop[1]  # TBD
-    vdop = dop[2]  # TBD
-    pdop = hdop+vdop
-    gdop = pdop+dop[3]
-    dop = np.array([gdop, pdop, hdop, vdop])
-    return dop
-
-
-def xyz2enu(pos):
-    """ return ECEF to ENU conversion matrix from LLH """
-    sp = sin(pos[0])
-    cp = cos(pos[0])
-    sl = sin(pos[1])
-    cl = cos(pos[1])
-    E = np.array([[-sl, cl, 0],
-                  [-sp*cl, -sp*sl, cp],
-                  [cp*cl, cp*sl, sp]])
-    return E
-
-
-def enu2xyz(pos):
-    """ return ENU to ECEF conversion matrix from LLH """
-    return np.array(np.matrix(xyz2enu(pos)).I)
-
-
-def ecef2pos(r):
-    """  ECEF to LLH position conversion """
-    e2 = rCST.FE_WGS84*(2-rCST.FE_WGS84)
-    r2 = r[0]**2+r[1]**2
-    v = rCST.RE_WGS84
-    z = r[2]
-    cnt = 0
-    while cnt < 1000:
-        zk = z
-        sp = z/np.sqrt(r2+z**2)
-        v = rCST.RE_WGS84/np.sqrt(1-e2*sp**2)
-        z = r[2]+v*e2*sp
-        if np.fabs(z-zk) < 1e-4:
-            break
-        cnt += 1
-    pos = np.array([np.arctan(z/np.sqrt(r2)),
-                    np.arctan2(r[1], r[0]),
-                    np.sqrt(r2+z**2)-v])
-    return pos
-
-
-def pos2ecef(pos, isdeg: bool = False):
-    """ LLH (rad/deg) to ECEF position conversion  """
-    if isdeg:
-        pos[0] *= np.pi/180.0
-        pos[1] *= np.pi/180.0
-    s_p = sin(pos[0])
-    c_p = cos(pos[0])
-    s_l = sin(pos[1])
-    c_l = cos(pos[1])
-    e2 = rCST.FE_WGS84*(2.0-rCST.FE_WGS84)
-    v = rCST.RE_WGS84/sqrt(1.0-e2*s_p**2)
-    r = np.array([(v+pos[2])*c_p*c_l,
-                  (v+pos[2])*c_p*s_l,
-                  (v*(1.0-e2)+pos[2])*s_p])
-    return r
-
-
-def ecef2enu(pos, r):
-    """ relative ECEF to ENU conversion """
-    E = xyz2enu(pos)
-    e = E@r
-    return e
-
-
-def deg2dms(deg):
-    """ convert from deg to dms """
-    if deg < 0.0:
-        sign = -1
-    else:
-        sign = 1
-    a = fabs(deg)
-    dms = np.zeros(3)
-    dms[0] = floor(a)
-    a = (a-dms[0])*60.0
-    dms[1] = floor(a)
-    a = (a-dms[1])*60.0
-    dms[2] = a
-    dms[0] *= sign
-    return dms
-
-
-def satazel(pos, e):
-    """ calculate az/el from LOS vector in ECEF (e) """
-    enu = ecef2enu(pos, e)
-    az = atan2(enu[0], enu[1])
-    el = asin(enu[2])
-    return az, el
-
-
-def ionmodel(t, pos, az, el, ion=None):
-    """ klobuchar model of ionosphere delay estimation """
-    psi = 0.0137/(el/np.pi+0.11)-0.022
-    phi = pos[0]/np.pi+psi*cos(az)
-    phi = np.max((-0.416, np.min((0.416, phi))))
-    lam = pos[1]/np.pi+psi*sin(az)/cos(phi*np.pi)
-    phi += 0.064*cos((lam-1.617)*np.pi)
-    _, tow = time2gpst(t)
-    tt = 43200.0*lam+tow  # local time
-    tt -= np.floor(tt/86400)*86400
-    f = 1.0+16.0*np.power(0.53-el/np.pi, 3.0)  # slant factor
-
-    h = [1, phi, phi**2, phi**3]
-    amp = np.dot(h, ion[0, :])
-    per = np.dot(h, ion[1, :])
-    amp = max(amp, 0)
-    per = max(per, 72000.0)
-    x = 2.0*np.pi*(tt-50400.0)/per
-    if np.abs(x) < 1.57:
-        v = 5e-9+amp*(1.0+x*x*(-0.5+x*x/24.0))
-    else:
-        v = 5e-9
-    diono = rCST.CLIGHT*f*v
-    return diono
-
-
-def interpc(coef, lat):
-    """ linear interpolation (lat step=15) """
-    i = int(lat/15.0)
-    if i < 1:
-        return coef[:, 0]
-    if i > 4:
-        return coef[:, 4]
-    d = lat/15.0-i
-    return coef[:, i-1]*(1.0-d)+coef[:, i]*d
-
-
-def mapf(el, a, b, c):
-    """ simple tropospheric mapping function """
-    sinel = np.sin(el)
-    return (1.0+a/(1.0+b/(1.0+c)))/(sinel+(a/(sinel+b/(sinel+c))))
-
-
-def tropmapf(t, pos, el):
-    """ tropospheric mapping function by Niell (NMF) """
-    if pos[2] < -1e3 or pos[2] > 20e3 or el <= 0.0:
-        return 0.0, 0.0
-    coef = np.array([
-        [1.2769934E-3, 1.2683230E-3, 1.2465397E-3, 1.2196049E-3, 1.2045996E-3],
-        [2.9153695E-3, 2.9152299E-3, 2.9288445E-3, 2.9022565E-3, 2.9024912E-3],
-        [62.610505E-3, 62.837393E-3, 63.721774E-3, 63.824265E-3, 64.258455E-3],
-        [0.0000000E-0, 1.2709626E-5, 2.6523662E-5, 3.4000452E-5, 4.1202191E-5],
-        [0.0000000E-0, 2.1414979E-5, 3.0160779E-5, 7.2562722E-5, 11.723375E-5],
-        [0.0000000E-0, 9.0128400E-5, 4.3497037E-5, 84.795348E-5, 170.37206E-5],
-        [5.8021897E-4, 5.6794847E-4, 5.8118019E-4, 5.9727542E-4, 6.1641693E-4],
-        [1.4275268E-3, 1.5138625E-3, 1.4572752E-3, 1.5007428E-3, 1.7599082E-3],
-        [4.3472961E-2, 4.6729510E-2, 4.3908931E-2, 4.4626982E-2, 5.4736038E-2],
-    ])
-    aht = [2.53E-5, 5.49E-3, 1.14E-3]
-    lat = np.rad2deg(pos[0])
-    hgt = pos[2]
-    y = (time2doy(t)-28.0)/365.25
-    if lat < 0.0:
-        y += 0.5
-    cosy = np.cos(2.0*np.pi*y)
-    lat = np.abs(lat)
-    c = interpc(coef, lat)
-    ah = c[0:3]-c[3:6]*cosy
-    aw = c[6:9]
-    dm = (1.0/np.sin(el)-mapf(el, aht[0], aht[1], aht[2]))*hgt*1e-3
-    mapfh = mapf(el, ah[0], ah[1], ah[2])+dm
-    mapfw = mapf(el, aw[0], aw[1], aw[2])
-    return mapfh, mapfw
-
-
-def meteo(hgt, humi):
-    """ standard atmosphere model """
-    pres = 1013.25*np.power(1-2.2557e-5*hgt, 5.2568)
-    temp = 15.0-6.5e-3*hgt+273.16
-    e = 6.108*humi*np.exp((17.15*temp-4684.0)/(temp-38.45))
-    return pres, temp, e
-
-
-def tropmodel(t, pos, el=np.pi/2, humi=0.7):
-    """ saastamoinen tropospheric delay model """
-    hgt = pos[2]
-    # standard atmosphere
-    pres, temp, e = meteo(hgt, humi)
-    # saastamoinen
-    z = np.pi/2.0-el
-    trop_hs = 0.0022768*pres/(1.0-0.00266*np.cos(2*pos[0])-0.00028e-3*hgt)
-    trop_wet = 0.002277*(1255.0/temp+0.05)*e
-    return trop_hs, trop_wet, z
+"""
+module for GNSS processing
+"""
+
+from copy import deepcopy
+from enum import IntEnum
+from math import floor, sin, cos, sqrt, asin, atan2, fabs
+import numpy as np
+
+gpst0 = [1980, 1, 6, 0, 0, 0]
+
+
+class rCST():
+    """ class for constants """
+    CLIGHT = 299792458.0
+    MU_GPS = 3.9860050E14
+    MU_GAL = 3.986004418E14
+    GME = 3.986004415E+14
+    GMS = 1.327124E+20
+    GMM = 4.902801E+12
+    OMGE = 7.2921151467E-5
+    OMGE_GAL = 7.2921151467E-5
+    RE_WGS84 = 6378137.0
+    FE_WGS84 = (1.0/298.257223563)
+    AU = 149597870691.0
+    D2R = 0.017453292519943295
+    AS2R = D2R/3600.0
+    DAY_SEC = 86400.0
+    CENTURY_SEC = DAY_SEC*36525.0
+
+    FREQ_G1 = 1575.42e6      # [Hz] GPS L1
+    FREQ_G2 = 1227.60e6      # [Hz] GPS L2
+    FREQ_G5 = 1176.45e6      # [Hz] GPS L5
+
+    FREQ_R1 = 1602.000e6     # [Hz] GLO G1   FDMA center frequency
+    FREQ_R1k = 562.500e3     # [Hz] GLO G1   FDMA frequency separation
+    FREQ_R2 = 1246.000e6     # [Hz] GLO G2   FDMA center frequency
+    FREQ_R2k = 437.500e3     # [Hz] GLO G2   FDMA frequency separation
+    FREQ_R1a = 1600.995e6    # [Hz] GLO G1a
+    FREQ_R2a = 1248.065e6    # [Hz] GLO G2a
+    FREQ_R3 = 1202.025e6     # [Hz] GLO G3
+
+    FREQ_E1 = 1575.42e6      # [Hz] GAL E1
+    FREQ_E5a = 1176.450e6    # [Hz] GAL E5a
+    FREQ_E5b = 1207.140e6    # [Hz] GAL E5b
+    FREQ_E5 = 1191.795e6     # [Hz] GAL E5
+    FREQ_E6 = 1278.750e6     # [Hz] GAL E6
+
+    FREQ_C1 = 1575.42e6      # [Hz] BDS B1
+    FREQ_C12 = 1561.098e6    # [Hz] BDS B1-2
+    FREQ_C2a = 1176.450e6    # [Hz] BDS B2a
+    FREQ_C2b = 1207.140e6    # [Hz] BDS B2b
+    FREQ_C2 = 1191.795e6     # [Hz] BDS B2
+    FREQ_C3 = 1268.520e6     # [Hz] BDS B3
+
+    FREQ_J1 = 1575.42e6      # [Hz] QZS L1
+    FREQ_J2 = 1227.60e6      # [Hz] QZS L2
+    FREQ_J5 = 1176.45e6      # [Hz] QZS L5
+    FREQ_J6 = 1278.75e6      # [Hz] QZS LEX
+
+    FREQ_S1 = 1575.42e6      # [Hz] SBS L1
+    FREQ_S5 = 1176.45e6      # [Hz] SBS L5
+
+    FREQ_I5 = 1191.795e6     # [Hz] IRS L5
+    FREQ_IS = 2492.028e6     # [Hz] IRS S
+
+
+class uGNSS(IntEnum):
+    """ class for GNS systems """
+
+    NONE = -1
+
+    GPS = 0
+    SBS = 1
+    GAL = 2
+    BDS = 3
+    QZS = 5
+    GLO = 6
+    IRN = 7
+
+    GNSSMAX = 8
+
+    GPSMAX = 32
+    GALMAX = 36
+    QZSMAX = 10
+    BDSMAX = 63
+    GLOMAX = 27
+    SBSMAX = 24
+    IRNMAX = 10
+
+    MAXSAT = GPSMAX+GLOMAX+GALMAX+BDSMAX+QZSMAX+SBSMAX+IRNMAX
+
+
+class uTYP(IntEnum):
+    """ class for observation types"""
+
+    NONE = -1
+
+    C = 1
+    L = 2
+    D = 3
+    S = 4
+
+
+class uSIG(IntEnum):
+    """ class for signal band and attribute """
+
+    NONE = -1
+
+    # GPS   L1  1575.42 MHz
+    # GLO   G1  1602+k*9/16 MHz
+    # GAL   E1  1575.42 MHz
+    # SBAS  L1  1575.42 MHz
+    # QZSS  L1  1575.42 MHz
+    # BDS-3 B1  1575.42 MHz
+    L1 = 100
+    L1A = 101
+    L1B = 102
+    L1C = 103
+    L1D = 104
+    L1E = 105
+    L1L = 112
+    L1M = 113
+    L1N = 114
+    L1P = 116
+    L1S = 119
+    L1W = 123
+    L1X = 124
+    L1Y = 125
+    L1Z = 126
+
+    # GPS   L2  1227.60  MHz
+    # GLO   G2  1246+k*7/16 MHz
+    # QZS   L2  1227.60  MHz
+    # BDS   B1  1561.098 MHz
+    L2 = 200
+    L2C = 203
+    L2D = 204
+    L2I = 209
+    L2L = 212
+    L2M = 213
+    L2N = 214
+    L2P = 216
+    L2Q = 217
+    L2S = 219
+    L2W = 223
+    L2X = 224
+    L2Y = 225
+
+    # GLO G3 1202.025 MHz
+    L3 = 300
+    L3I = 309
+    L3Q = 317
+    L3X = 324
+
+    # GLO G1a 1600.995 MHz
+    L4 = 400
+    L4A = 401
+    L4B = 402
+    L4X = 424
+
+    # GPS   L5  1176.45 MHz
+    # GAL   E5  1176.45 MHz
+    # SBS   L5  1176.45 MHz
+    # QZS   L5  1176.45 MHz
+    # BDS-3 B2a 1176.45 MHz
+    # IRN   L5  1176.45 MHz
+    L5 = 500
+    L5A = 501
+    L5B = 502
+    L5C = 503
+    L5D = 504
+    L5I = 509
+    L5P = 516
+    L5Q = 517
+    L5X = 524
+    L5Z = 526
+
+    # GLO   G2a 1248.06 MHz
+    # GAL   E6  1278.75 MHz
+    # QZS   L6  1278.75 MHz
+    # BDS   B3  1278.75 MHz
+    L6 = 600
+    L6A = 601
+    L6B = 602
+    L6C = 603
+    L6E = 605
+    L6I = 609
+    L6L = 612
+    L6Q = 617
+    L6S = 619
+    L6X = 624
+    L6Z = 626
+
+    # GAL   E5b 1207.14 MHz
+    # BDS-2 B2  1207.14 MHz
+    # BDS-3 B2b 1207.14 MHz
+    L7 = 700
+    L7D = 704
+    L7I = 709
+    L7P = 716
+    L7Q = 717
+    L7X = 724
+    L7Z = 726
+
+    # GAL  E5a+b 1191.795 MHz
+    # BDS  B2a+b 1191.795 MHz
+    L8 = 800
+    L8D = 804
+    L8I = 809
+    L8P = 816
+    L8Q = 817
+    L8X = 824
+
+    # IRN  S    2492.028 MHz
+    L9 = 900
+    L9A = 901
+    L9B = 902
+    L9C = 903
+    L9X = 924
+
+
+class rSigRnx():
+
+    def __init__(self, *args, **kwargs):
+        """ Constructor """
+
+        self.sys = uGNSS.NONE
+        self.typ = uTYP.NONE
+        self.sig = uSIG.NONE
+
+        # Empty
+        if len(args) == 0:
+
+            self.sys = uGNSS.NONE
+            self.typ = uTYP.NONE
+            self.sig = uSIG.NONE
+
+        # Four char string e.g. GC1W
+        elif len(args) == 1:
+
+            [x] = args
+            if isinstance(x, str) and 3 <= len(x) <= 4:
+                tmp = rSigRnx()
+                tmp.str2sig(char2sys(x[0]), x[1:])
+                self.sys = tmp.sys
+                self.typ = tmp.typ
+                self.sig = tmp.sig
+            else:
+                raise ValueError
+
+        # System and three char string e.g. GPS, C1W
+        elif len(args) == 2:
+
+            sys, sig = args
+            if isinstance(sys, uGNSS) and isinstance(sig, str) and \
+                    2 <= len(sig) <= 3:
+                tmp = rSigRnx()
+                tmp.str2sig(sys, sig)
+                self.sys = tmp.sys
+                self.typ = tmp.typ
+                self.sig = tmp.sig
+            else:
+                raise ValueError
+
+        # System, type and signal
+        elif len(args) == 3:
+
+            sys, typ, sig = args
+            if isinstance(sys, uGNSS) and \
+                    isinstance(typ, uTYP) and \
+                    isinstance(sig, uSIG):
+                self.sys = sys
+                self.typ = typ
+                self.sig = sig
+            else:
+                raise ValueError
+
+        else:
+
+            raise ValueError
+
+    def __repr__(self) -> str:
+        """ string representation """
+        return sys2char(self.sys)+self.str()
+
+    def __eq__(self, other):
+        """ equality operator """
+        return self.sys == other.sys and \
+            self.typ == other.typ and \
+            self.sig == other.sig
+
+    def __hash__(self):
+        """ hash operator """
+        return hash((self.sys, self.typ, self.sig))
+
+    def toTyp(self, typ):
+        """ Replace signal type """
+        if isinstance(typ, uTYP):
+            return rSigRnx(self.sys, typ, self.sig)
+        else:
+            raise ValueError
+
+    def toAtt(self, att=""):
+        """ Replace signal attribute """
+        if isinstance(att, str):
+            return rSigRnx(self.sys, self.str()[0:2]+att)
+        else:
+            raise ValueError
+
+    def str2sig(self, sys, s):
+        """ string to signal code conversion """
+
+        if isinstance(sys, uGNSS) and isinstance(s, str):
+            self.sys = sys
+        else:
+            raise ValueError
+
+        s = s.strip()
+        if len(s) < 2:
+            raise ValueError
+
+        if s[0] == 'C':
+            self.typ = uTYP.C
+        elif s[0] == 'L':
+            self.typ = uTYP.L
+        elif s[0] == 'D':
+            self.typ = uTYP.D
+        elif s[0] == 'S':
+            self.typ = uTYP.S
+        else:
+            raise ValueError
+
+        # Convert frequency ID
+        #
+        sig = int(s[1])*100
+
+        # Check for valid tracking attribute
+        #
+        if len(s) == 3:
+            if sys == uGNSS.GPS:
+                if (s[1] == '1' and s[2] not in 'CSLXPWYM') or \
+                   (s[2] == '2' and s[2] not in 'CDSLXPWYMN') or \
+                   (s[2] == '5' and s[2] not in 'IQX'):
+                    raise ValueError
+            elif sys == uGNSS.GLO:
+                if (s[1] == '1' and s[2] not in 'CP') or \
+                   (s[1] == '2' and s[2] not in 'CP') or \
+                   (s[1] == '3' and s[2] not in 'IQX') or \
+                   (s[1] == '4' and s[2] not in 'ABX') or \
+                   (s[1] == '6' and s[2] not in 'ABX'):
+                    raise ValueError
+            elif sys == uGNSS.GAL:
+                if (s[1] == '1' and s[2] not in 'ABCXZ') or \
+                   (s[1] == '5' and s[2] not in 'IQX') or \
+                   (s[1] == '6' and s[2] not in 'ABCXZ') or \
+                   (s[1] == '7' and s[2] not in 'IQX') or \
+                   (s[1] == '8' and s[2] not in 'IQX'):
+                    raise ValueError
+            elif sys == uGNSS.SBS:
+                if (s[1] == '1' and s[2] not in 'C') or \
+                   (s[1] == '5' and s[2] not in 'IQX'):
+                    raise ValueError
+            elif sys == uGNSS.QZS:
+                if (s[1] == '1' and s[2] not in 'CESLXZB') or \
+                   (s[1] == '2' and s[2] not in 'SLX') or \
+                   (s[1] == '5' and s[2] not in 'IQXDPZ') or \
+                   (s[1] == '6' and s[2] not in 'SLXEZ'):
+                    raise ValueError
+            elif sys == uGNSS.BDS:
+                if (s[1] == '2' and s[2] not in 'IQX') or \
+                   (s[1] == '1' and s[2] not in 'DPXSLZ') or \
+                   (s[1] == '5' and s[2] not in 'DPX') or \
+                   (s[1] == '7' and s[2] not in 'IQXDPZ') or \
+                   (s[1] == '8' and s[2] not in 'DPX') or \
+                   (s[1] == '6' and s[2] not in 'IQXDPZ'):
+                    raise ValueError
+            elif sys == uGNSS.IRN:
+                if (s[1] == '5' and s[2] not in 'ABCX') or \
+                   (s[1] == '9' and s[2] not in 'ABCX'):
+                    raise ValueError
+
+            sig += ord(s[2]) - ord('A') + 1
+
+        self.sig = uSIG(sig)
+
+    def str(self):
+        """ signal code to string conversion """
+
+        s = ''
+
+        if self.typ == uTYP.C:
+            s += 'C'
+        elif self.typ == uTYP.L:
+            s += 'L'
+        elif self.typ == uTYP.D:
+            s += 'D'
+        elif self.typ == uTYP.S:
+            s += 'S'
+        else:
+            return '???'
+
+        s += '{}'.format(int(self.sig/100))
+
+        if self.sig % 100 == 0:
+            s += ' '
+        else:
+            s += '{}'.format(chr(self.sig % 100+ord('A')-1))
+
+        return s
+
+    def frequency(self, k=None):
+        """ frequency in Hz """
+
+        if self.sys == uGNSS.GPS:
+            if int(self.sig / 100) == 1:
+                return rCST.FREQ_G1
+            elif int(self.sig / 100) == 2:
+                return rCST.FREQ_G2
+            elif int(self.sig / 100) == 5:
+                return rCST.FREQ_G5
+            else:
+                return None
+        elif self.sys == uGNSS.GLO:
+            if int(self.sig / 100) == 1 and k is not None:
+                return rCST.FREQ_R1 + k * rCST.FREQ_R1k
+            elif int(self.sig / 100) == 2 and k is not None:
+                return rCST.FREQ_R2 + k * rCST.FREQ_R2k
+            elif int(self.sig / 100) == 3:
+                return rCST.FREQ_R3
+            elif int(self.sig / 100) == 4:
+                return rCST.FREQ_R1a
+            elif int(self.sig / 100) == 5:
+                return rCST.FREQ_R2a
+            else:
+                return None
+        elif self.sys == uGNSS.GAL:
+            if int(self.sig / 100) == 1:
+                return rCST.FREQ_E1
+            elif int(self.sig / 100) == 5:
+                return rCST.FREQ_E5a
+            elif int(self.sig / 100) == 6:
+                return rCST.FREQ_E6
+            elif int(self.sig / 100) == 7:
+                return rCST.FREQ_E5b
+            elif int(self.sig / 100) == 8:
+                return rCST.FREQ_E5
+            else:
+                return None
+        elif self.sys == uGNSS.BDS:
+            if int(self.sig / 100) == 1:
+                return rCST.FREQ_C1
+            elif int(self.sig / 100) == 2:
+                return rCST.FREQ_C12
+            elif int(self.sig / 100) == 5:
+                return rCST.FREQ_C2a
+            elif int(self.sig / 100) == 6:
+                return rCST.FREQ_C3
+            elif int(self.sig / 100) == 7:
+                return rCST.FREQ_C2b
+            elif int(self.sig / 100) == 8:
+                return rCST.FREQ_C2
+            else:
+                return None
+        if self.sys == uGNSS.QZS:
+            if int(self.sig / 100) == 1:
+                return rCST.FREQ_J1
+            elif int(self.sig / 100) == 2:
+                return rCST.FREQ_J2
+            elif int(self.sig / 100) == 5:
+                return rCST.FREQ_J5
+            elif int(self.sig / 100) == 6:
+                return rCST.FREQ_J6
+            else:
+                return None
+        if self.sys == uGNSS.SBS:
+            if int(self.sig / 100) == 1:
+                return rCST.FREQ_S1
+            elif int(self.sig / 100) == 5:
+                return rCST.FREQ_S5
+        elif self.sys == uGNSS.IRN:
+            if int(self.sig / 100) == 5:
+                return rCST.FREQ_I5
+            elif int(self.sig / 100) == 9:
+                return rCST.FREQ_IS
+        else:
+            return None
+
+    def wavelength(self, k=None):
+        """ wavelength in [m] """
+
+        frq = self.frequency(k)
+        return rCST.CLIGHT/frq if frq is not None else None
+
+
+class gtime_t():
+    """ class to define the time """
+
+    def __init__(self, time=0, sec=0.0):
+        self.time = time
+        self.sec = sec
+
+
+class Obs():
+    """ class to define the observation """
+
+    def __init__(self):
+        self.t = gtime_t()
+        self.P = []
+        self.L = []
+        self.S = []
+        self.lli = []
+        self.sat = []
+        self.sig = {}
+
+
+class Eph():
+    """ class to define ephemeris """
+    sat = 0
+    iode = 0
+    iodc = 0
+    af0 = 0.0
+    af1 = 0.0
+    af2 = 0.0
+    toc = 0
+    toe = 0
+    tot = 0
+    week = 0
+    crs = 0.0
+    crc = 0.0
+    cus = 0.0
+    cus = 0.0
+    cis = 0.0
+    cic = 0.0
+    e = 0.0
+    i0 = 0.0
+    A = 0.0
+    deln = 0.0
+    M0 = 0.0
+    OMG0 = 0.0
+    OMGd = 0.0
+    omg = 0.0
+    idot = 0.0
+    tgd = 0.0
+    tgd_b = 0.0
+    sva = 0
+    health = 0
+    fit = 0
+    toes = 0
+
+    def __init__(self, sat=0):
+        self.sat = sat
+
+
+class Nav():
+    """ class to define the navigation message """
+
+    def __init__(self):
+        self.eph = []
+        self.peph = []
+        self.ion = np.array([
+            [0.1118E-07, -0.7451E-08, -0.5961E-07, 0.1192E-06],
+            [0.1167E+06, -0.2294E+06, -0.1311E+06, 0.1049E+07]])
+        self.elmin = np.deg2rad(15.0)
+        self.tidecorr = False
+        ######## START OBSOLETE ################################################
+        self.nf = 2  # TODO: make this obsolte if possible
+        ######## END   OBSOLETE ################################################
+        self.ne = 0
+        self.nc = 0
+        self.excl_sat = []
+        self.rb = [0, 0, 0]  # base station position in ECEF [m]
+        self.smode = 0  # position mode 0:NONE,1:std,2:DGPS,4:fix,5:float
+
+        self.monlevel = 1
+        self.cnr_min = 35
+        self.maxout = 5  # maximum outage [epoch]
+
+        self.sat_ant = None
+        self.rcv_ant = None
+        self.rcv_ant_b = None
+
+        # SSR correction placeholder
+        self.dorb = np.zeros(uGNSS.MAXSAT)
+        self.dclk = np.zeros(uGNSS.MAXSAT)
+        self.dsis = np.zeros(uGNSS.MAXSAT)
+        self.sis = np.zeros(uGNSS.MAXSAT)
+
+        # satellite observation status
+        self.fix = np.zeros((uGNSS.MAXSAT, self.nf), dtype=int)
+        self.outc = np.zeros((uGNSS.MAXSAT, self.nf), dtype=int)
+        self.vsat = np.zeros((uGNSS.MAXSAT, self.nf), dtype=int)
+        self.lock = np.zeros((uGNSS.MAXSAT, self.nf), dtype=int)
+        self.slip = np.zeros((uGNSS.MAXSAT, self.nf), dtype=int)
+
+        self.tt = 0
+        self.t = gtime_t()
+
+
+def leaps(tgps):
+    """ return leap seconds (TBD) """
+    return -18.0
+
+
+def epoch2time(ep):
+    """ calculate time from epoch """
+    doy = [1, 32, 60, 91, 121, 152, 182, 213, 244, 274, 305, 335]
+    time = gtime_t()
+    year = int(ep[0])
+    mon = int(ep[1])
+    day = int(ep[2])
+
+    if year < 1970 or year > 2099 or mon < 1 or mon > 12:
+        return time
+    days = (year-1970)*365+(year-1969)//4+doy[mon-1]+day-2
+    if year % 4 == 0 and mon >= 3:
+        days += 1
+    sec = int(ep[5])
+    time.time = days*86400+int(ep[3])*3600+int(ep[4])*60+sec
+    time.sec = ep[5]-sec
+    return time
+
+
+def gpst2utc(tgps, leaps_=-18):
+    """ calculate UTC-time from gps-time """
+    tutc = timeadd(tgps, leaps_)
+    return tutc
+
+
+def timeadd(t: gtime_t, sec: float):
+    """ return time added with sec """
+    tr = deepcopy(t)
+    tr.sec += sec
+    tt = floor(tr.sec)
+    tr.time += int(tt)
+    tr.sec -= tt
+    return tr
+
+
+def timediff(t1: gtime_t, t2: gtime_t):
+    """ return time difference """
+    dt = t1.time-t2.time
+    dt += t1.sec-t2.sec
+    return dt
+
+
+def gpst2time(week, tow):
+    """ convert to time from gps-time """
+    t = epoch2time(gpst0)
+    if tow < -1e9 or tow > 1e9:
+        tow = 0.0
+    t.time += 86400*7*week+int(tow)
+    t.sec = tow-int(tow)
+    return t
+
+
+def time2gpst(t: gtime_t):
+    """ convert to gps-time from time """
+    t0 = epoch2time(gpst0)
+    sec = t.time-t0.time
+    week = int(sec/(86400*7))
+    tow = sec-week*86400*7+t.sec
+    return week, tow
+
+
+def time2epoch(t):
+    """ convert time to epoch """
+    mday = [31, 28, 31, 30, 31, 30, 31, 31, 30, 31, 30, 31, 31, 28, 31, 30, 31,
+            30, 31, 31, 30, 31, 30, 31, 31, 29, 31, 30, 31, 30, 31, 31, 30, 31,
+            30, 31, 31, 28, 31, 30, 31, 30, 31, 31, 30, 31, 30, 31]
+
+    days = int(t.time/86400)
+    sec = int(t.time-days*86400)
+    day = days % 1461
+    for mon in range(48):
+        if day >= mday[mon]:
+            day -= mday[mon]
+        else:
+            break
+    ep = [0, 0, 0, 0, 0, 0]
+    ep[0] = 1970+days//1461*4+mon//12
+    ep[1] = mon % 12+1
+    ep[2] = day+1
+    ep[3] = sec//3600
+    ep[4] = sec % 3600//60
+    ep[5] = sec % 60+t.sec
+    return ep
+
+
+def time2doy(t):
+    """ convert time to epoch """
+    ep = time2epoch(t)
+    ep[1] = ep[2] = 1.0
+    ep[3] = ep[4] = ep[5] = 0.0
+    return timediff(t, epoch2time(ep))/86400+1
+
+
+def str2time(s, i, n):
+    if i < 0 or len(s) < i:
+        return -1
+    ep = np.array([float(x) for x in s[i:i+n].split()])
+    if len(ep) < 6:
+        return -1
+    if ep[0] < 100.0:
+        ep[0] += 2000.0 if ep[0] < 80.0 else 1900.0
+    return epoch2time(ep)
+
+
+def time2str(t):
+    e = time2epoch(t)
+    return "{:04d}-{:02d}-{:02d} {:02d}:{:02d}:{:02d}"\
+        .format(e[0], e[1], e[2], e[3], e[4], int(e[5]))
+
+
+def prn2sat(sys, prn):
+    """ convert sys+prn to sat """
+    if sys == uGNSS.GPS:
+        sat = prn
+    elif sys == uGNSS.GLO:
+        sat = prn+uGNSS.GPSMAX
+    elif sys == uGNSS.GAL:
+        sat = prn+uGNSS.GPSMAX+uGNSS.GLOMAX
+    elif sys == uGNSS.BDS:
+        sat = prn+uGNSS.GPSMAX+uGNSS.GLOMAX+uGNSS.GALMAX
+    elif sys == uGNSS.QZS:
+        sat = prn-192+uGNSS.GPSMAX+uGNSS.GLOMAX+uGNSS.GALMAX+uGNSS.BDSMAX
+    elif sys == uGNSS.SBS:
+        sat = prn-100+uGNSS.GPSMAX+uGNSS.GLOMAX+uGNSS.GALMAX+uGNSS.BDSMAX+uGNSS.QZSMAX
+    elif sys == uGNSS.IRN:
+        sat = prn+uGNSS.GPSMAX+uGNSS.GLOMAX+uGNSS.GALMAX + \
+            uGNSS.BDSMAX+uGNSS.QZSMAX+uGNSS.SBSMAX
+    else:
+        sat = 0
+    return sat
+
+
+def sat2prn(sat):
+    """ convert sat to sys+prn """
+    if sat > uGNSS.GPSMAX+uGNSS.GLOMAX+uGNSS.GALMAX+uGNSS.BDSMAX+uGNSS.QZSMAX+uGNSS.SBSMAX:
+        prn = sat-(uGNSS.GPSMAX+uGNSS.GLOMAX+uGNSS.GALMAX +
+                   uGNSS.BDSMAX+uGNSS.QZSMAX+uGNSS.SBSMAX)
+        sys = uGNSS.IRN
+    elif sat > uGNSS.GPSMAX+uGNSS.GLOMAX+uGNSS.GALMAX+uGNSS.BDSMAX+uGNSS.QZSMAX:
+        prn = sat-(uGNSS.GPSMAX+uGNSS.GLOMAX+uGNSS.GALMAX +
+                   uGNSS.BDSMAX+uGNSS.QZSMAX)+100
+        sys = uGNSS.SBS
+    elif sat > uGNSS.GPSMAX+uGNSS.GLOMAX+uGNSS.GALMAX+uGNSS.BDSMAX:
+        prn = sat-(uGNSS.GPSMAX+uGNSS.GLOMAX+uGNSS.GALMAX+uGNSS.BDSMAX)+192
+        sys = uGNSS.QZS
+    elif sat > uGNSS.GPSMAX+uGNSS.GLOMAX+uGNSS.GALMAX:
+        prn = sat-(uGNSS.GPSMAX+uGNSS.GLOMAX+uGNSS.GALMAX)
+        sys = uGNSS.BDS
+    elif sat > uGNSS.GPSMAX+uGNSS.GLOMAX:
+        prn = sat-(uGNSS.GPSMAX+uGNSS.GLOMAX)
+        sys = uGNSS.GAL
+    elif sat > uGNSS.GPSMAX:
+        prn = sat-uGNSS.GPSMAX
+        sys = uGNSS.GLO
+    else:
+        prn = sat
+        sys = uGNSS.GPS
+    return (sys, prn)
+
+
+def sat2id(sat):
+    """ convert satellite number to id """
+    sys, prn = sat2prn(sat)
+    gnss_tbl = {uGNSS.GPS: 'G', uGNSS.GLO: 'R', uGNSS.GAL: 'E', uGNSS.BDS: 'C',
+                uGNSS.QZS: 'J', uGNSS.SBS: 'S', uGNSS.IRN: 'I'}
+    if sys not in gnss_tbl:
+        return -1
+    if sys == uGNSS.QZS:
+        prn -= 192
+    elif sys == uGNSS.SBS:
+        prn -= 100
+    return '%s%02d' % (gnss_tbl[sys], prn)
+
+
+def id2sat(id_):
+    """ convert id to satellite number """
+    sys = char2sys(id_[0])
+    if sys == uGNSS.NONE:
+        return -1
+
+    prn = int(id_[1:3])
+    if sys == uGNSS.QZS:
+        prn += 192
+    elif sys == uGNSS.SBS:
+        prn += 100
+    sat = prn2sat(sys, prn)
+    return sat
+
+
+def char2sys(c):
+    """ convert character to GNSS """
+    gnss_tbl = {'G': uGNSS.GPS, 'R': uGNSS.GLO, 'E': uGNSS.GAL, 'C': uGNSS.BDS,
+                'J': uGNSS.QZS, 'S': uGNSS.SBS, 'I': uGNSS.IRN}
+
+    if c not in gnss_tbl:
+        return uGNSS.NONE
+    else:
+        return gnss_tbl[c]
+
+
+def sys2char(sys):
+    """ convert gnss to character """
+    gnss_tbl = {uGNSS.GPS: 'G', uGNSS.GLO: 'R', uGNSS.GAL: 'E', uGNSS.BDS: 'C',
+                uGNSS.QZS: 'J', uGNSS.SBS: 'S', uGNSS.IRN: 'I'}
+
+    if sys not in gnss_tbl:
+        return "?"
+    else:
+        return gnss_tbl[sys]
+
+
+def sys2str(sys):
+    """ convert gnss to string """
+    gnss_tbl = {uGNSS.GPS: 'GPS', uGNSS.GLO: 'GLONASS',
+                uGNSS.GAL: 'GALILEO', uGNSS.BDS: 'BEIDOU',
+                uGNSS.QZS: 'QZSS', uGNSS.SBS: 'SBAS', uGNSS.IRN: 'IRNSS'}
+
+    if sys not in gnss_tbl:
+        return "???"
+    else:
+        return gnss_tbl[sys]
+
+
+def vnorm(r):
+    """ calculate norm of a vector """
+    return r/np.linalg.norm(r)
+
+
+def geodist(rs, rr):
+    """ calculate geometric distance """
+    e = rs-rr
+    r = np.linalg.norm(e)
+    e = e/r
+    r += rCST.OMGE*(rs[0]*rr[1]-rs[1]*rr[0])/rCST.CLIGHT
+    return r, e
+
+
+def kfupdate(x, P, H, v, R):
+    """ Kalman filter measurement update """
+    # select subset of states and covariance
+    ix = []
+    for i in range(len(x)):
+        if P[i, i] > 0.0:
+            ix.append(i)
+    x_ = x[ix]
+    P_ = P[ix, :][:, ix]
+    # measurement update
+    H_ = H[:, ix]
+    PHt = P_@H_.T
+    S = H_@PHt+R
+    K = PHt@np.linalg.inv(S)
+    x_ += K@v
+    P_ -= K@H_@P_
+    # restore states and covariance
+    x[ix] = x_
+    sP = P[ix, :]
+    sP[:, ix] = P_
+    P[ix, :] = sP
+    return x, P, S
+
+
+def dops_h(H):
+    """ calculate DOP from H """
+    Qinv = np.linalg.inv(np.dot(H.T, H))
+    dop = np.diag(Qinv)
+    hdop = dop[0]+dop[1]  # TBD
+    vdop = dop[2]  # TBD
+    pdop = hdop+vdop
+    gdop = pdop+dop[3]
+    dop = np.array([gdop, pdop, hdop, vdop])
+    return dop
+
+
+def dops(az, el, elmin=0):
+    """ calculate DOP from az/el """
+    nm = az.shape[0]
+    H = np.zeros((nm, 4))
+    n = 0
+    for i in range(nm):
+        if el[i] < elmin:
+            continue
+        cel = cos(el[i])
+        sel = sin(el[i])
+        H[n, 0] = cel*sin(az[i])
+        H[n, 1] = cel*cos(az[i])
+        H[n, 2] = sel
+        H[n, 3] = 1
+        n += 1
+    if n < 4:
+        return None
+    Qinv = np.linalg.inv(np.dot(H.T, H))
+    dop = np.diag(Qinv)
+    hdop = dop[0]+dop[1]  # TBD
+    vdop = dop[2]  # TBD
+    pdop = hdop+vdop
+    gdop = pdop+dop[3]
+    dop = np.array([gdop, pdop, hdop, vdop])
+    return dop
+
+
+def xyz2enu(pos):
+    """ return ECEF to ENU conversion matrix from LLH """
+    sp = sin(pos[0])
+    cp = cos(pos[0])
+    sl = sin(pos[1])
+    cl = cos(pos[1])
+    E = np.array([[-sl, cl, 0],
+                  [-sp*cl, -sp*sl, cp],
+                  [cp*cl, cp*sl, sp]])
+    return E
+
+
+def enu2xyz(pos):
+    """ return ENU to ECEF conversion matrix from LLH """
+    return np.array(np.matrix(xyz2enu(pos)).I)
+
+
+def ecef2pos(r):
+    """  ECEF to LLH position conversion """
+    e2 = rCST.FE_WGS84*(2-rCST.FE_WGS84)
+    r2 = r[0]**2+r[1]**2
+    v = rCST.RE_WGS84
+    z = r[2]
+    cnt = 0
+    while cnt < 1000:
+        zk = z
+        sp = z/np.sqrt(r2+z**2)
+        v = rCST.RE_WGS84/np.sqrt(1-e2*sp**2)
+        z = r[2]+v*e2*sp
+        if np.fabs(z-zk) < 1e-4:
+            break
+        cnt += 1
+    pos = np.array([np.arctan(z/np.sqrt(r2)),
+                    np.arctan2(r[1], r[0]),
+                    np.sqrt(r2+z**2)-v])
+    return pos
+
+
+def pos2ecef(pos, isdeg: bool = False):
+    """ LLH (rad/deg) to ECEF position conversion  """
+    if isdeg:
+        pos[0] *= np.pi/180.0
+        pos[1] *= np.pi/180.0
+    s_p = sin(pos[0])
+    c_p = cos(pos[0])
+    s_l = sin(pos[1])
+    c_l = cos(pos[1])
+    e2 = rCST.FE_WGS84*(2.0-rCST.FE_WGS84)
+    v = rCST.RE_WGS84/sqrt(1.0-e2*s_p**2)
+    r = np.array([(v+pos[2])*c_p*c_l,
+                  (v+pos[2])*c_p*s_l,
+                  (v*(1.0-e2)+pos[2])*s_p])
+    return r
+
+
+def ecef2enu(pos, r):
+    """ relative ECEF to ENU conversion """
+    E = xyz2enu(pos)
+    e = E@r
+    return e
+
+
+def deg2dms(deg):
+    """ convert from deg to dms """
+    if deg < 0.0:
+        sign = -1
+    else:
+        sign = 1
+    a = fabs(deg)
+    dms = np.zeros(3)
+    dms[0] = floor(a)
+    a = (a-dms[0])*60.0
+    dms[1] = floor(a)
+    a = (a-dms[1])*60.0
+    dms[2] = a
+    dms[0] *= sign
+    return dms
+
+
+def satazel(pos, e):
+    """ calculate az/el from LOS vector in ECEF (e) """
+    enu = ecef2enu(pos, e)
+    az = atan2(enu[0], enu[1])
+    el = asin(enu[2])
+    return az, el
+
+
+def ionmodel(t, pos, az, el, ion=None):
+    """ klobuchar model of ionosphere delay estimation """
+    psi = 0.0137/(el/np.pi+0.11)-0.022
+    phi = pos[0]/np.pi+psi*cos(az)
+    phi = np.max((-0.416, np.min((0.416, phi))))
+    lam = pos[1]/np.pi+psi*sin(az)/cos(phi*np.pi)
+    phi += 0.064*cos((lam-1.617)*np.pi)
+    _, tow = time2gpst(t)
+    tt = 43200.0*lam+tow  # local time
+    tt -= np.floor(tt/86400)*86400
+    f = 1.0+16.0*np.power(0.53-el/np.pi, 3.0)  # slant factor
+
+    h = [1, phi, phi**2, phi**3]
+    amp = np.dot(h, ion[0, :])
+    per = np.dot(h, ion[1, :])
+    amp = max(amp, 0)
+    per = max(per, 72000.0)
+    x = 2.0*np.pi*(tt-50400.0)/per
+    if np.abs(x) < 1.57:
+        v = 5e-9+amp*(1.0+x*x*(-0.5+x*x/24.0))
+    else:
+        v = 5e-9
+    diono = rCST.CLIGHT*f*v
+    return diono
+
+
+def interpc(coef, lat):
+    """ linear interpolation (lat step=15) """
+    i = int(lat/15.0)
+    if i < 1:
+        return coef[:, 0]
+    if i > 4:
+        return coef[:, 4]
+    d = lat/15.0-i
+    return coef[:, i-1]*(1.0-d)+coef[:, i]*d
+
+
+def mapf(el, a, b, c):
+    """ simple tropospheric mapping function """
+    sinel = np.sin(el)
+    return (1.0+a/(1.0+b/(1.0+c)))/(sinel+(a/(sinel+b/(sinel+c))))
+
+
+def tropmapf(t, pos, el):
+    """ tropospheric mapping function by Niell (NMF) """
+    if pos[2] < -1e3 or pos[2] > 20e3 or el <= 0.0:
+        return 0.0, 0.0
+    coef = np.array([
+        [1.2769934E-3, 1.2683230E-3, 1.2465397E-3, 1.2196049E-3, 1.2045996E-3],
+        [2.9153695E-3, 2.9152299E-3, 2.9288445E-3, 2.9022565E-3, 2.9024912E-3],
+        [62.610505E-3, 62.837393E-3, 63.721774E-3, 63.824265E-3, 64.258455E-3],
+        [0.0000000E-0, 1.2709626E-5, 2.6523662E-5, 3.4000452E-5, 4.1202191E-5],
+        [0.0000000E-0, 2.1414979E-5, 3.0160779E-5, 7.2562722E-5, 11.723375E-5],
+        [0.0000000E-0, 9.0128400E-5, 4.3497037E-5, 84.795348E-5, 170.37206E-5],
+        [5.8021897E-4, 5.6794847E-4, 5.8118019E-4, 5.9727542E-4, 6.1641693E-4],
+        [1.4275268E-3, 1.5138625E-3, 1.4572752E-3, 1.5007428E-3, 1.7599082E-3],
+        [4.3472961E-2, 4.6729510E-2, 4.3908931E-2, 4.4626982E-2, 5.4736038E-2],
+    ])
+    aht = [2.53E-5, 5.49E-3, 1.14E-3]
+    lat = np.rad2deg(pos[0])
+    hgt = pos[2]
+    y = (time2doy(t)-28.0)/365.25
+    if lat < 0.0:
+        y += 0.5
+    cosy = np.cos(2.0*np.pi*y)
+    lat = np.abs(lat)
+    c = interpc(coef, lat)
+    ah = c[0:3]-c[3:6]*cosy
+    aw = c[6:9]
+    dm = (1.0/np.sin(el)-mapf(el, aht[0], aht[1], aht[2]))*hgt*1e-3
+    mapfh = mapf(el, ah[0], ah[1], ah[2])+dm
+    mapfw = mapf(el, aw[0], aw[1], aw[2])
+    return mapfh, mapfw
+
+
+def meteo(hgt, humi):
+    """ standard atmosphere model """
+    pres = 1013.25*np.power(1-2.2557e-5*hgt, 5.2568)
+    temp = 15.0-6.5e-3*hgt+273.16
+    e = 6.108*humi*np.exp((17.15*temp-4684.0)/(temp-38.45))
+    return pres, temp, e
+
+
+def tropmodel(t, pos, el=np.pi/2, humi=0.7):
+    """ saastamoinen tropospheric delay model """
+    hgt = pos[2]
+    # standard atmosphere
+    pres, temp, e = meteo(hgt, humi)
+    # saastamoinen
+    z = np.pi/2.0-el
+    trop_hs = 0.0022768*pres/(1.0-0.00266*np.cos(2*pos[0])-0.00028e-3*hgt)
+    trop_wet = 0.002277*(1255.0/temp+0.05)*e
+    return trop_hs, trop_wet, z