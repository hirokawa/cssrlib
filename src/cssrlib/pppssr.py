--- conflicted
+++ resolved
@@ -410,12 +410,8 @@
                 if sig < 0:
                     continue
                 for f in range(nav.nf):
-<<<<<<< HEAD
-                    if cs.cssrmode == 1 and sys == uGNSS.GPS and \
+                    if cs.cssrmode == GAL_HAS and sys == uGNSS.GPS and \
                             sig == sSigGPS.L2P:
-=======
-                    if cs.cssrmode == sc.GAL_HAS and sys == uGNSS.GPS and sig == sSigGPS.L2P:
->>>>>>> 997024f6
                         sig = sSigGPS.L2W  # work-around
                     if cs.ssig2rsig(sys, uTYP.C, sig) == sigsPR[f]:
                         kidx[f] = k
@@ -429,20 +425,8 @@
                     cbias = cs.lc[0].cbias[idx_n][kidx]
                 if cs.lc[0].cstat & (1 << sCType.PBIAS) == (1 << sCType.PBIAS):
                     pbias = cs.lc[0].pbias[idx_n][kidx]
-<<<<<<< HEAD
-                    if cs.cssrmode == 1:  # for Gal HAS (cycle -> m)
+                    if cs.cssrmode == GAL_HAS:  # for Gal HAS (cycle -> m)
                         pbias *= lam
-=======
-
-                # For QZSS MADOCA and Galileo HAS, switch the sign of the biases
-                if cs.cssrmode == sc.GAL_HAS or cs.cssrmode == sc.QZS_MADOCA:
-                    cbias *= -1
-                    pbias *= -1
-
-                # For Galileo HAS, convert from cycles to meters
-                if cs.cssrmode == sc.GAL_HAS:
-                    pbias *= lam
->>>>>>> 997024f6
 
             if np.all(cs.lc[0].dorb[idx_n] == np.array([0.0, 0.0, 0.0])):
                 continue
