"""
module for ephemeris processing
"""

import numpy as np
from cssrlib.gnss import uGNSS, rCST, sat2prn, timediff, timeadd, vnorm
from cssrlib.cssrlib import sCSSRTYPE as sc

MAX_ITER_KEPLER = 30
RTOL_KEPLER = 1e-13


def findeph(nav, t, sat, iode=-1, mode=0):
    """ find ephemeric for sat """
    dt_p = 3600*4
    eph = None
    sys, _ = sat2prn(sat)
    for eph_ in nav:
        if eph_.sat != sat:
            continue
        if sys == uGNSS.GAL and (eph_.code >> 9) & 1 == 0:   # I/NAV
            continue
        if eph_.iode == iode and eph_.mode == mode:
            eph = eph_
            break
        dt = timediff(t, eph_.toe)
        if iode < 0 and abs(dt) < dt_p and eph_.mode == mode:
            dt_p = abs(dt)
            eph = eph_
    return eph


def dtadjust(t1, t2, tw=604800):
    """ calculate delta time considering week-rollover """
    dt = timediff(t1, t2)
    if dt > tw:
        dt -= tw
    elif dt < -tw:
        dt += tw
    return dt


def eph2pos(t, eph, flg_v=False):
    """ calculate satellite position based on ephemeris """
    sys, _ = sat2prn(eph.sat)
    if sys == uGNSS.GAL:
        mu = rCST.MU_GAL
        omge = rCST.OMGE_GAL
    else:  # GPS,QZS
        mu = rCST.MU_GPS
        omge = rCST.OMGE
    dt = dtadjust(t, eph.toe)
    n0 = np.sqrt(mu/eph.A**3)
    dna = eph.deln
    Ak = eph.A
    if eph.mode > 0:
        dna += 0.5*dt*eph.delnd
        Ak += dt*eph.Adot
    n = n0+dna
    M = eph.M0+n*dt
    E = M
    for _ in range(10):
        Eold = E
        sE = np.sin(E)
        E = M+eph.e*sE
        if abs(Eold-E) < 1e-12:
            break
    cE = np.cos(E)
    dtc = dtadjust(t, eph.toc)
    dtrel = -2.0*np.sqrt(mu)*eph.e*np.sqrt(eph.A)*sE/rCST.CLIGHT**2
    dts = eph.af0+eph.af1*dtc+eph.af2*dtc**2 + dtrel

    nus = np.sqrt(1.0-eph.e**2)*sE
    nuc = cE-eph.e
    nue = 1.0-eph.e*cE

    nu = np.arctan2(nus, nuc)
    phi = nu+eph.omg
    h2 = np.array([np.cos(2.0*phi), np.sin(2.0*phi)])
    u = phi+np.array([eph.cuc, eph.cus])@h2
    r = Ak*nue+np.array([eph.crc, eph.crs])@h2
    h = np.array([np.cos(u), np.sin(u)])
    xo = r*h

    inc = eph.i0+eph.idot*dt+np.array([eph.cic, eph.cis])@h2
    Omg = eph.OMG0+eph.OMGd*dt-omge*(eph.toes+dt)
    sOmg = np.sin(Omg)
    cOmg = np.cos(Omg)
    si = np.sin(inc)
    ci = np.cos(inc)
    p = np.array([cOmg, sOmg, 0])
    q = np.array([-ci*sOmg, ci*cOmg, si])
    rs = xo@np.array([p, q])

    if flg_v:  # satellite velocity
        qq = np.array([si*sOmg, -si*cOmg, ci])
        Ed = n/nue
        nud = np.sqrt(1.0-eph.e**2)/nue*Ed
        h2d = 2.0*nud*np.array([-h[1], h[0]])
        ud = nud+np.array([eph.cuc, eph.cus])@h2d
        rd = Ak*eph.e*sE*Ed+np.array([eph.crc, eph.crs])@h2d

        hd = np.array([-h[1], h[0]])
        xod = rd*h+(r*ud)*hd
        incd = eph.idot+np.array([eph.cic, eph.cis])@h2d
        omegd = eph.OMGd-omge

        pd = np.array([-p[1], p[0], 0])*omegd
        qd = np.array([-q[1], q[0], 0])*omegd+qq*incd

        vs = xo@np.array([pd, qd])+xod@np.array([p, q])
        return rs, vs, dts

    return rs, dts


def eph2clk(time, eph):
    """ calculate clock offset based on ephemeris """
    t = timediff(time, eph.toc)
    for _ in range(2):
        t -= eph.af0+eph.af1*t+eph.af2*t**2
    dts = eph.af0+eph.af1*t+eph.af2*t**2
    return dts


def ephclk(t, eph, sat):
    dts = eph2clk(t, eph)
    return dts


def satposs(obs, nav, cs=None, orb=None):
    """
    Calculate pos/vel/clk for observed satellites

    The satellite position, velocity and clock offset are computed at
    transmission epoch. The signal time-of-flight is computed from a pseudorange
    measurement corrected by the satellite clock offset, hence the observations
    are required at this stage. The satellite clock is already corrected for the
    relativistic effects. The satellite health indicator is extracted from the
    broadcast navigation message.

    Parameters
    ----------
    obs : Obs()
        contains GNSS measurements
    nav : Nav()
        contains coarse satellite orbit and clock offset information
    cs  : cssr_has()
        contains precise SSR corrections for satellite orbit and clock offset
    obs : peph()
        contains precise satellite orbit and clock offset information

    Returns
    -------
    rs  : np.array() of float
        satellite position in ECEF [m]
    vs  : np.array() of float
        satellite velocities in ECEF [m/s]
    dts : np.array() of float
        satellite clock offsets [s]
    svh : np.array() of int
        satellite health code [-]
    """

    n = obs.sat.shape[0]
    rs = np.zeros((n, 3))
    vs = np.zeros((n, 3))
    dts = np.zeros(n)
    svh = np.zeros(n, dtype=int)
    iode = -1

    for i in range(n):

        sat = obs.sat[i]
        sys, _ = sat2prn(sat)
        if sys not in obs.sig.keys():
            continue

        pr = obs.P[i, 0]
        t = timeadd(obs.t, -pr/rCST.CLIGHT)

        if nav.ephopt == 4:

            rs_, dts_, _ = orb.peph2pos(t, sat, nav)
            if rs_ is None or dts_ is None:
                continue
            dt = dts_[0]

            eph = findeph(nav.eph, t, sat)
            if eph is None:
                svh[i] = 1
                continue
            svh[i] = eph.svh

        else:

            if cs is not None:

                if sat not in cs.sat_n:
                    continue

                idx = cs.sat_n.index(sat)
                iode = cs.lc[0].iode[idx]
                dorb = cs.lc[0].dorb[idx, :]  # radial,along-track,cross-track

                if cs.cssrmode == sc.GAL_HAS:  # HAS only
                    if cs.mask_id != cs.mask_id_clk:  # mask has changed
                        if sat not in cs.sat_n_p:
                            continue
                        idx = cs.sat_n_p.index(sat)

                dclk = cs.lc[0].dclk[idx]
                mode = cs.nav_mode[sys]

            else:

                mode = 0

            eph = findeph(nav.eph, t, sat, iode, mode=mode)
            if eph is None:
                svh[i] = 1
                continue

            svh[i] = eph.svh
            dt = eph2clk(t, eph)

        t = timeadd(t, -dt)

        if nav.ephopt == 4:

            rs_, dts_, _ = orb.peph2pos(t, sat, nav)
            rs[i, :] = rs_[0:3]
            vs[i, :] = rs_[3:6]
            dts[i] = dts_[0]

        else:

            rs[i, :], vs[i, :], dts[i] = eph2pos(t, eph, True)

            # Apply SSR correction
            #
            if cs is not None:

<<<<<<< HEAD
                if cs.cssrmode == 3:  # BDS PPP
=======
                if cs.cssrmode == sc.BDS_PPP:
>>>>>>> 997024f6
                    er = vnorm(rs[i, :])
                    rc = np.cross(rs[i, :], vs[i, :])
                    ec = vnorm(rc)
                    ea = np.cross(ec, er)
<<<<<<< HEAD
                else:
=======
                    A = [er, ea, ec]
                else:  # QZS MADOCA, Galileo HAS
>>>>>>> 997024f6
                    ea = vnorm(vs[i, :])
                    rc = np.cross(rs[i, :], vs[i, :])
                    ec = vnorm(rc)
                    er = np.cross(ea, ec)
<<<<<<< HEAD

                dorb_e = dorb@[er, ea, ec]

                rs[i, :] -= dorb_e
=======
                    A = [er, ea, ec]

                dorb_e = dorb@A

                # For Galileo HAS, add the orbit corrections!
                #
                if cs.cssrmode == sc.GAL_HAS:
                    rs[i, :] += dorb_e
                else:
                    rs[i, :] -= dorb_e
>>>>>>> 997024f6
                dts[i] += dclk/rCST.CLIGHT

                ers = vnorm(rs[i, :]-nav.x[0:3])
                dorb_ = -ers@dorb_e
                sis = dclk-dorb_
                if cs.lc[0].t0[1].time % 30 == 0 and \
                        timediff(cs.lc[0].t0[1], nav.time_p) > 0:
                    if abs(nav.sis[sat]) > 0:
                        nav.dsis[sat] = sis - nav.sis[sat]
                    nav.sis[sat] = sis

                nav.dorb[sat] = dorb_
                nav.dclk[sat] = dclk

    if cs is not None:
        nav.time_p = cs.lc[0].t0[1]

    return rs, vs, dts, svh<|MERGE_RESOLUTION|>--- conflicted
+++ resolved
@@ -241,42 +241,22 @@
             #
             if cs is not None:
 
-<<<<<<< HEAD
-                if cs.cssrmode == 3:  # BDS PPP
-=======
                 if cs.cssrmode == sc.BDS_PPP:
->>>>>>> 997024f6
                     er = vnorm(rs[i, :])
                     rc = np.cross(rs[i, :], vs[i, :])
                     ec = vnorm(rc)
                     ea = np.cross(ec, er)
-<<<<<<< HEAD
+                    A = [er, ea, ec]
                 else:
-=======
-                    A = [er, ea, ec]
-                else:  # QZS MADOCA, Galileo HAS
->>>>>>> 997024f6
                     ea = vnorm(vs[i, :])
                     rc = np.cross(rs[i, :], vs[i, :])
                     ec = vnorm(rc)
                     er = np.cross(ea, ec)
-<<<<<<< HEAD
-
-                dorb_e = dorb@[er, ea, ec]
+                    A = [er, ea, ec]
+
+                dorb_e = dorb@A
 
                 rs[i, :] -= dorb_e
-=======
-                    A = [er, ea, ec]
-
-                dorb_e = dorb@A
-
-                # For Galileo HAS, add the orbit corrections!
-                #
-                if cs.cssrmode == sc.GAL_HAS:
-                    rs[i, :] += dorb_e
-                else:
-                    rs[i, :] -= dorb_e
->>>>>>> 997024f6
                 dts[i] += dclk/rCST.CLIGHT
 
                 ers = vnorm(rs[i, :]-nav.x[0:3])
